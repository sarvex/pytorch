#pragma once

#include <vector>
#include <iostream>
#include <string>
#include <c10/macros/Macros.h>
#include <c10/util/ArrayRef.h>
#include <c10/util/Exception.h>

namespace c10 {

// Semantically, a dispatch key identifies a possible "level" in our
// dispatch, for which a handler may be registered.  Traditional
// backends like CPU and CUDA get dispatch keys; however, so do
// "wrapping" layers like Variable (for autograd handling).
//
// In implementation terms, the dispatch key identifies a specific "bit" in a
// DispatchKeySet.  Higher bit indexes get handled by dispatching first (because
// we "count leading zeros" when we extract the highest priority dispatch
// key.)
//
// NOTE: Keep the list in sync with `DispatchKey` in tools/codegen/model.py
enum class DispatchKey : uint8_t {

  // ~~~~~~~~~~~~~~~~~~~~~~~~~~ UNDEFINED ~~~~~~~~~~~~~~~~~~~~~~~~~~~~~~~~ //
  // This is not a "real" tensor id, but it exists to give us a "nullopt"
  // element we can return for cases when a DispatchKeySet contains no elements.
  // You can think a more semantically accurate definition of DispatchKey is:
  //
  //    using DispatchKey = optional<RealDispatchKey>
  //
  // and Undefined == nullopt.  We didn't actually represent
  // it this way because optional<RealDispatchKey> would take two
  // words, when DispatchKey fits in eight bits.

  Undefined = 0,

  // Define an alias for Undefined to represent CatchAll (long term
  // this will get eliminated, but for now it's convenient)
  CatchAll = Undefined,

  // ~~~~~~~~~~~~~~~~~~~~~~~~~~ BACKENDS ~~~~~~~~~~~~~~~~~~~~~~~~~~~~~~~~~ //
  // A "backend" is colloquially used to refer to handlers for dispatch
  // which actually implement the numerics of an operation in question.
  //
  // Due to the nature of the enum, these backends are specified in
  // an ordered way, but for most backends this order is not semantically
  // meaningful (e.g., it's valid to reorder these backends without changing
  // semantics).  The only situation when backend ordering is meaningful
  // is when the backend participates in multiple dispatch with another
  // backend; e.g., CPU and SparseCPU (sparse must have
  // higher priority).

  // Here are backends which you think of as traditionally specifying
  // how to implement operations on some device.
  CPU, // registered at build/aten/src/ATen/RegisterCPU.cpp
  CUDA, // registered at build/aten/src/ATen/RegisterCUDA.cpp
  HIP, // NB: I think this is not actually used, due to Note [Masquerading as
  // CUDA]
  FPGA, // Xilinx support lives out of tree at
        // https://gitlab.com/pytorch-complex/vitis_kernels
  MSNPU, // unused externally, but tested at
  // test/cpp_extensions/msnpu_extension.cpp
  XLA, // lives out of tree at https://github.com/pytorch/xla
  MLC, // lives out of tree at https://github.com/pytorch/MLCompute
  Vulkan,
  Metal,
  XPU, // For out of tree Intel's heterogeneous computing plug-in

  // These are Caffe2 device types which we grandfathered into
  // DispatchKey.
  // TODO: Caffe2-only DispatchKeys actually should be removed from this enum
  // and just simply be undispatchable.
  MKLDNN, // (MKLDNN is treated as another "device" in Caffe2)
  OpenGL,
  OpenCL,
  IDEEP,

  // A meta tensor is a tensor without any data associated with it.  (They
  // have also colloquially been referred to as tensors on the "null" device).
  // A meta tensor can be used to dry run operators without actually doing any
  // computation, e.g., add on two meta tensors would give you another meta
  // tensor with the output shape and dtype, but wouldn't actually add anything.
  Meta,

  // Here are backends which specify more specialized operators
  // based on the dtype of the tensor.
  QuantizedCPU, // registered at build/aten/src/ATen/RegisterQuantizedCPU.cpp
  QuantizedCUDA, // registered at build/aten/src/ATen/RegisterQuantizedCUDA.cpp
  QuantizedXPU, // For out of tree Intel's heterogeneous computing plug-in

  // This backend is to support custom RNGs; it lets you go
  // to a different kernel if you pass in a generator that is not a
  // traditional CPUGeneratorImpl/CUDAGeneratorImpl.  To make use of this
  // key:
  //  1) set it as a second parameter of at::Generator constructor call in
  //     the user-defined PRNG class.
  //  2) use it as a dispatch key while registering custom kernels
  //     (templatized kernels specialized for user-defined PRNG class)
  // intended for out of tree use; tested by aten/src/ATen/test/rng_test.cpp
  CustomRNGKeyId,

  // Here are backends which specify more specialized operators
  // based on the layout of the tensor.  Note that the sparse backends
  // are one case where ordering matters: sparse multi-dispatches with
  // the corresponding dense tensors, and must be handled before them.
  MkldnnCPU, // registered at build/aten/src/ATen/RegisterMkldnnCPU.cpp
  // NB: not to be confused with MKLDNN, which is Caffe2 only
  SparseCPU, // registered at build/aten/src/ATen/RegisterSparseCPU.cpp
  SparseCUDA, // registered at build/aten/src/ATen/RegisterSparseCUDA.cpp
  SparseHIP, // TODO: I think this is not actually used, due to Note
  // [Masquerading as CUDA]
  SparseXPU, // For out of tree Intel's heterogeneous computing plug-in

  NestedTensor, // lives out of tree at https://github.com/pytorch/nestedtensor
  // Here are reserved backends for user-defined backends, see Note [Private use
  // DispatchKey]
  // To see some example about how to use this, check out MSNPU
  PrivateUse1,
  PrivateUse2,
  PrivateUse3,

  // Define an alias key to represent end of backend dispatch keys.
  // If you add new backend keys after PrivateUse3, please also update it here.
  EndOfBackendKeys = PrivateUse3,

  // In some situations, it is not immediately obvious what the correct
  // backend for function is, because the function in question doesn't
  // have any "tensor" arguments.  In this case, a BackendSelect function
  // can be registered to implement the custom determination of the
  // correct backend.
  BackendSelect,

  // The named dispatch key is set for any tensors with named dimensions.
  // Although we have a dispatch key for named tensors, for historical reasons,
  // this dispatch key doesn't do any of the substantive functionality for named
  // tensor (though, hypothetically, it could!)  At the moment, it's just
  // responsible for letting us give good error messages when operations
  // don't support named tensors.
  //
  // NB: If you ever consider moving named tensor functionality into
  // this dispatch key, note that it might be necessary add another dispatch
  // key that triggers before composite operators, in case a composite operator
  // has named dimension propagation that doesn't match that of its
  // constituent parts.
  Named,

<<<<<<< HEAD
  // The Conjugate dispatch key is set for any tensors that need to perform conjugation
  // This is implemented at a dispatch level right before any backends run
  Conjugate,
=======
  // Note [InplaceOrView key]
  // InplaceOrView key is used by inplace or view ops to register a kernel
  // that does additional setup for future autograd computation.
  //
  // 1. For inplace ops this kernel does version bump
  // 2. For view ops this kernel does `as_view` setup where we properly setup
  //    DifferentiableViewMeta on the view tensors.
  //
  // For other ops it's fallthrough kernel since there's no extra
  // work to do.
  //
  // Note [Dream: skip VariableType kernel when requires_grad=false]
  //
  // In an ideal world where we can skip VariableType kernel for inputs
  // with requires_grad=false, instead of a fallthrough kernel, we'll
  // register a kernel shown below to all functional ops as well:
  // torch::Tensor my_functional_op(...) {
  //   {
  //     // Note for every op in VariableType, you need to go through
  //     // `AutoDispatchBelowInplaceOrView` guard exactly once to add the
  //     // key to TLS excluded set. If you don't go through it at all,
  //     // inplace/view ops called through `at::` inside your backend
  //     // kernel will dispatch to InplaceOrView kernels and do a lot
  //     // of extra work.
  //     at::AutoDispatchBelowInplaceOrView guard(true);
  //     at::redispatch::my_functional_op(...);
  //   }
  // }
  // But this work is currently blocked since it adds an extra dispatch
  // for all ops and it's non-trivial overhead at model level(a few percents).
  // Thus our current approach takes advantage of the fact every kernel go
  // through VariableType kernel first and pulls the `at::AutoDispatchBelowInplaceOrView` guard of functional ops
  // up to the `VariableType` kernel. Thus we only add the extra dispatch
  // to view/inplace ops to minimize its perf impact to real models.
  InplaceOrView,
>>>>>>> 8ea2086d

  // Note [Alias Dispatch Key : Autograd]
  // All backends are oblivious to autograd; autograd is handled as a
  // layer which happens on top of all backends. It inspects the autograd
  // metadata of all inputs, determines what autograd metadata should be
  // constructed by the output, and otherwise defers to the backend to
  // actually do the numeric computation.  Autograd contains
  // the bulk of this logic.

  // Autograd is now an alias dispatch key which by default maps to all
  // backend-specific autograd keys.
  // Backend-specific allow backends to override the default kernel registered
  // to Autograd key as needed.
  // For example, XLA wants to define autograd for einsum directly.
  // Registering a custom autograd implementation at the XLA key won't work
  // because we process Autograd before XLA.  This key has higher priority and
  // gets processed first.  You generally should NOT redispatch after handling
  // autograd here (since that would result in execution of the Autograd
  // operator, which you're trying to skip).  In AutogradXLA implementations,
  // you are responsible for handling autograd yourself, or deferring to other
  // operators which support autograd.

  // Currently we only have backend-specific autograd keys for CPU/CUDA/XLA and
  // reserved user-defined backends. All other in-tree backends share the
  // AutogradOther key. We can add specific autograd key for those backends
  // upon request.
  AutogradOther,
  AutogradCPU,
  AutogradCUDA,
  AutogradXLA,
  AutogradXPU,
  AutogradMLC,
  AutogradNestedTensor, // lives out of tree at https://github.com/pytorch/nestedtensor
  // Here are some reserved pre-autograd keys for user-defined backends, see
  // Note [Private use DispatchKey]
  AutogradPrivateUse1,
  AutogradPrivateUse2,
  AutogradPrivateUse3,

  Tracer,

  // Autocasting precedes VariableTypeId, to ensure casts are autograd-exposed
  // and inputs are saved for backward in the post-autocast type.
  Autocast,

  // ~~~~~~~~~~~~~~~~~~~~~~~~~~~ WRAPPERS ~~~~~~~~~~~~~~~~~~~~~~~~~~~~~~~~ //
  // There are a number of alternative modes which may want to handle before
  // autograd; for example, error checking, tracing, profiling or vmap.  They
  // go here.

  // This is the dispatch key for BatchedTensorImpl, which is used to implement
  // batching rules for vmap.
  Batched,

  // When we are inside a vmap, all tensors dispatch on this key.
  // See Note: [DispatchKey::VmapMode usage] for more details.
  VmapMode,

  // TESTING: This is intended to be a generic testing tensor type id.
  // Don't use it for anything real; its only acceptable use is within a single
  // process test.  Use it by creating a TensorImpl with this DispatchKey, and
  // then registering operators to operate on this type id.  See
  // aten/src/ATen/core/dispatch/backend_fallback_test.cpp for a usage example.
  TESTING_ONLY_GenericWrapper,

  // TESTING: This is intended to be a generic testing tensor type id.
  // Don't use it for anything real; its only acceptable use is within a ingle
  // process test.  Use it by toggling the mode on and off via
  // TESTING_ONLY_tls_generic_mode_set_enabled and then registering operators
  // to operate on this type id.  See
  // aten/src/ATen/core/dispatch/backend_fallback_test.cpp
  // for a usage example
  TESTING_ONLY_GenericMode,

  // ~~~~~~~~~~~~~~~~~~~~~~~~~~~~~ FIN ~~~~~~~~~~~~~~~~~~~~~~~~~~~~~~~~~~~ //
  NumDispatchKeys, // Sentinel, end of runtime keys.

  // ~~~~~~~~~~~~~~~~~~~~~~ Alias Dispatch Keys ~~~~~~~~~~~~~~~~~~~~~~~~~~ //
  // Alias dispatch keys are synthetic dispatch keys which map to multiple
  // runtime dispatch keys. Alisa keys have precedence, but they are always
  // lower precedence than runtime keys. You can register a kernel to an
  // alias key, the kernel might be populated to the mapped runtime keys
  // during dispatch table computation.
  // If a runtime dispatch key has multiple kernels from alias keys, which
  // kernel wins is done based on the precedence of alias keys (but runtime
  // keys always have precedence over alias keys).
  // Alias keys won't be directly called during runtime.

  // See Note [Alias Dispatch Key : Autograd]
  Autograd,
  CompositeImplicitAutograd, // registered at build/aten/src/ATen/RegisterCompositeImplicitAutograd.cpp
  CompositeExplicitAutograd, // registered at
                  // build/aten/src/ATen/RegisterCompositeExplicitAutograd.cpp

  // Define an alias key to represent end of alias dispatch keys.
  // If you add new alias keys after Autograd, please also update it here.
  EndOfAliasKeys = CompositeExplicitAutograd, //

  // ~~~~~~~~~~~~~~~~~~~~~~~~~ BC ALIASES ~~~~~~~~~~~~~~~~~~~~~~~~~~~~~~~~ //
  // The aliases exist for backwards compatibility reasons, they shouldn't
  // be used
  CPUTensorId = CPU,
  CUDATensorId = CUDA,
  DefaultBackend = CompositeExplicitAutograd,
  PrivateUse1_PreAutograd = AutogradPrivateUse1,
  PrivateUse2_PreAutograd = AutogradPrivateUse2,
  PrivateUse3_PreAutograd = AutogradPrivateUse3,
};

// Note [Private use DispatchKey]
// ~~~~~~~~~~~~~~~~~~~~~~~~~~~
// Private use tensor IDs are preallocated tensor type IDs for use in user
// applications.  Similar to private use fields in HTTP, they can be used
// by end users for experimental or private applications, without needing
// to "standardize" the tensor ID (which would be done by submitting a PR
// to PyTorch to add your type ID).
//
// Private use tensor IDs are appropriate to use if you want to experiment
// with adding a new tensor type (without having to patch PyTorch first) or
// have a private, non-distributed application that needs to make use of a
// new tensor type.  Private use tensor IDs are NOT appropriate to use for
// libraries intended to be distributed to further users: please contact
// the PyTorch developers to get a type ID registered in this case.
//
// We provide two classes of private user tensor id: regular DispatchKeys
// and Autograd DispatchKeys.  DispatchKeys serve the role of ordinary "backend"
// DispatchKeys; if you were adding support for a new type of accelerator, you
// would use a backend DispatchKey, and ideally automatically reuse AutogradOther
// definitions already defined in PyTorch.  AutogradPrivateUse DispatchKeys serve
// as "wrapper" DispatchKeys: they are only necessary for tensors that compose
// multiple internal tensors, and for cases when the built-in autograd formulas
// for operators are not appropriate.

static_assert(
  static_cast<uint8_t>(DispatchKey::NumDispatchKeys) < 64,
  "DispatchKey is used as index into 64-bit bitmask; you must have less than 64 entries");

C10_API const char* toString(DispatchKey);
C10_API std::ostream& operator<<(std::ostream&, DispatchKey);

C10_API DispatchKey getAutogradKeyFromBackend(DispatchKey t);

// These are some convenience identifiers for dispatch keys which are
// shorter to type than their long counterparts.  Note that some of these
// dispatch keys directly correspond to DeviceType; and most APIs that
// accept DispatchKey also accept DeviceType; e.g.,
// torch::dispatch(torch::kCPU, ...) is also valid.
constexpr DispatchKey kAutograd = DispatchKey::Autograd;

// Check if a DispatchKey is an alias mapping to other runtime keys.
inline bool isAliasDispatchKey(DispatchKey k) {
  return k > DispatchKey::NumDispatchKeys && k <= DispatchKey::EndOfAliasKeys;
}
} // namespace c10

namespace torch {
  // Expose the constant, but not the TYPE (DispatchKey is an implementation
  // detail!)
  using c10::kAutograd;
}

// NB: You really shouldn't use this instance; this enum is guaranteed
// to be pretty small so a regular array should be acceptable.
namespace std {
template <>
struct hash<c10::DispatchKey> {
  typedef size_t result_type;
  typedef c10::DispatchKey argument_type;

  size_t operator()(c10::DispatchKey x) const {
    return static_cast<size_t>(x);
  }
};
}<|MERGE_RESOLUTION|>--- conflicted
+++ resolved
@@ -145,11 +145,6 @@
   // constituent parts.
   Named,
 
-<<<<<<< HEAD
-  // The Conjugate dispatch key is set for any tensors that need to perform conjugation
-  // This is implemented at a dispatch level right before any backends run
-  Conjugate,
-=======
   // Note [InplaceOrView key]
   // InplaceOrView key is used by inplace or view ops to register a kernel
   // that does additional setup for future autograd computation.
@@ -185,7 +180,10 @@
   // up to the `VariableType` kernel. Thus we only add the extra dispatch
   // to view/inplace ops to minimize its perf impact to real models.
   InplaceOrView,
->>>>>>> 8ea2086d
+
+  // The Conjugate dispatch key is set for any tensors that need to perform conjugation
+  // This is implemented at a dispatch level right before any backends run
+  Conjugate,
 
   // Note [Alias Dispatch Key : Autograd]
   // All backends are oblivious to autograd; autograd is handled as a
