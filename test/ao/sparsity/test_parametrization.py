--- conflicted
+++ resolved
@@ -3,12 +3,7 @@
 import logging
 
 from torch import nn
-<<<<<<< HEAD
-from torch.ao.sparsity import BasePruner, PruningParametrization
 from torch.ao.sparsity.sparsifier import utils
-=======
-from torch.ao.sparsity import utils
->>>>>>> 344ddcf4
 from torch.nn.utils import parametrize
 
 import torch
