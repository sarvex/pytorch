--- conflicted
+++ resolved
@@ -24,14 +24,10 @@
 
 
 class ImplementedSparsifier(BaseSparsifier):
-<<<<<<< HEAD
-    def update_mask(self):
-=======
     def __init__(self, **kwargs):
         super().__init__(defaults=kwargs)
 
-    def step(self):
->>>>>>> 54d83788
+    def update_mask(self):
         pass
 
 
@@ -69,7 +65,8 @@
 class TestWeightNormSparsifier(TestCase):
     def test_constructor(self):
         model = Model()
-        sparsifier = WeightNormSparsifier(model, config=None)
+        sparsifier = WeightNormSparsifier()
+        sparsifier.prepare(model, config=None)
         for g in sparsifier.module_groups:
             assert isinstance(g['module'], nn.Linear)
             # The module_groups are unordered
@@ -77,9 +74,8 @@
 
     def test_logic(self):
         model = Model()
-        sparsifier = WeightNormSparsifier(model, config=[model.linear],
-                                          sparsity_level=0.5)
+        sparsifier = WeightNormSparsifier(sparsity_level=0.5)
+        sparsifier.prepare(model, config=[model.linear])
         sparsifier.enable_mask_update = True
-        sparsifier.prepare()
         sparsifier.step()
         self.assertAlmostEqual(model.linear.mask.mean().item(), 0.5, places=2)