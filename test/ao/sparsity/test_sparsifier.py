--- conflicted
+++ resolved
@@ -29,14 +29,10 @@
     def __init__(self, **kwargs):
         super().__init__(defaults=kwargs)
 
-<<<<<<< HEAD
     def update_mask(self, layer, **kwargs):
         layer.parametrizations.weight[0].mask[0] = 0
-=======
-    def step(self):
         linear_state = self.state['linear']
         linear_state['step_count'] = linear_state.get('step_count', 0) + 1
->>>>>>> 7a444f7c
 
 
 class TestBaseSparsifier(TestCase):
@@ -106,8 +102,26 @@
         self.assertNotEqual(mask0, mask1)
 
         sparsifier1.load_state_dict(state_dict)
-<<<<<<< HEAD
-        assert sparsifier0.module_groups == sparsifier1.module_groups
+
+        # Make sure the states are loaded, and are correct
+        assert sparsifier0.state == sparsifier1.state
+
+        # Make sure the masks (and all dicts) are the same after loading
+        assert len(sparsifier0.module_groups) == len(sparsifier1.module_groups)
+        for idx in range(len(sparsifier0.module_groups)):
+            mg0 = sparsifier0.module_groups[idx]
+            mg1 = sparsifier1.module_groups[idx]
+            for key in mg0.keys():
+                assert key in mg1
+                if key == 'module':
+                    # We cannot compare modules as they are different
+                    param0 = mg0[key].parametrizations.weight[0]
+                    param1 = mg1[key].parametrizations.weight[0]
+                    assert hasattr(param0, 'mask')
+                    assert hasattr(param1, 'mask')
+                    self.assertEqual(param0.__dict__, param1.__dict__)
+                else:
+                    assert mg0[key] == mg1[key]
 
     def test_mask_squash(self):
         model = Model()
@@ -142,26 +156,3 @@
         sparsifier.enable_mask_update = True
         sparsifier.step()
         self.assertAlmostEqual(model.linear.parametrizations['weight'][0].mask.mean().item(), 0.5, places=2)
-=======
-        # Make sure the states are loaded, and are correct
-        assert sparsifier0.state == sparsifier1.state
-
-        # Make sure the masks (and all dicts) are the same after loading
-        assert len(sparsifier0.module_groups) == len(sparsifier1.module_groups)
-        for idx in range(len(sparsifier0.module_groups)):
-            mg0 = sparsifier0.module_groups[idx]
-            mg1 = sparsifier1.module_groups[idx]
-            for key in mg0.keys():
-                assert key in mg1
-                if key == 'module':
-                    # We cannot compare modules as they are different
-                    param0 = mg0[key].parametrizations.weight[0]
-                    param1 = mg1[key].parametrizations.weight[0]
-                    assert hasattr(param0, 'mask')
-                    assert hasattr(param1, 'mask')
-                    self.assertEqual(param0.__dict__, param1.__dict__)
-                else:
-                    assert mg0[key] == mg1[key]
-
-
->>>>>>> 7a444f7c
