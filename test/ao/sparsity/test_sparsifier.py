--- conflicted
+++ resolved
@@ -121,7 +121,6 @@
                     assert hasattr(param1, 'mask')
                     self.assertEqual(param0.__dict__, param1.__dict__)
                 else:
-<<<<<<< HEAD
                     assert mg0[key] == mg1[key]
 
     def test_mask_squash(self):
@@ -156,7 +155,4 @@
         sparsifier.prepare(model, config=[model.linear])
         sparsifier.enable_mask_update = True
         sparsifier.step()
-        self.assertAlmostEqual(model.linear.parametrizations['weight'][0].mask.mean().item(), 0.5, places=2)
-=======
-                    assert mg0[key] == mg1[key]
->>>>>>> fb92c0f1
+        self.assertAlmostEqual(model.linear.parametrizations['weight'][0].mask.mean().item(), 0.5, places=2)