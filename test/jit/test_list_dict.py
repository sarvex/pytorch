--- conflicted
+++ resolved
@@ -1738,12 +1738,6 @@
         with self.assertRaisesRegex(RuntimeError, r"Attempted to use Dict without contained types"):
             m = torch.jit.script(annotated_fn)
 
-<<<<<<< HEAD
-
-class TestScriptList(JitTestCase):
-    """
-    This class contains a suite of tests for torch.jit.list, a
-=======
     def test_dict_preserves_order(self):
         def dict_ordering():
             a : Dict[int, int] = {}
@@ -1957,7 +1951,6 @@
 class TestScriptDict(JitTestCase):
     """
     This class contains a suite of tests for torch.jit.script, a
->>>>>>> 0851b62a
     function that returns a dictionary-like object that has reference
     semantics across the Python/TorchScript boundary. That is,
     it can be passed to a TorchScript function that mutates it
@@ -1965,8 +1958,231 @@
     caller of said TorchScript function.
 
     The vast majority of tests are for making sure that objects returned
-<<<<<<< HEAD
-    by torch.jit.list behave like lists do so that they are fungible
+    by torch.jit.script behave like dictionaries do so that they are fungible
+    in almost all cirumstances with regular dictionaries.
+    """
+    def _script_dict_add(self, d: torch._C.ScriptDict, k: int, v: int):
+        """
+        This is a helper function that inserts the pair (k, v) into the
+        dictionary d in TorchScript. It is used for testing reference
+        semantics.
+        """
+        @torch.jit.script
+        def dict_add(d: Dict[int, int], k: int, v: int):
+            d[k] = v
+
+        dict_add(d, k, v)
+
+    def _compare_eager_and_script(self, fn, input_dict, script_input_dict=None):
+        """
+        This is a helper function that facilitates comparing behaviour between
+        Python dictionaries and "scripted" dictionaries.
+
+        Args:
+            fn: The function to test and compare the behaviour of.
+            input_dict: The input dictionary to use for the test (passed to fn).
+            script_input_dict: The scripted input dictionary to use for the tests.
+                                If None, input_dict is scripted with torch.jit.script
+                                and used instead.
+        """
+        # Create ScriptDict version of input_dict if needed.
+        script_input_dict = script_input_dict or torch.jit.script(input_dict)
+
+        # Run fn with both input_dict and scripted_dict.
+        eager_raised, script_raised = False, False
+
+        try:
+            eager_out = fn(input_dict)
+        except Exception as e:
+            eager_exception = e
+            eager_raised = True
+
+        try:
+            script_out = fn(script_input_dict)
+        except Exception as e:
+            script_exception = e
+            script_raised = True
+
+        # Check that both calls raised or none of them raised.
+        self.assertEqual(eager_raised, script_raised)
+
+        if eager_raised:
+            # If fn raised an exception, it should be the same between
+            # regular and scripted dictionaries.
+            self.assertEqual(type(eager_exception), type(script_exception))
+        else:
+            # Otherwise, make sure the outputs match and the dictionaries
+            # match (the latter may not be the same as the output).
+            self.assertEqual(eager_out, script_out)
+            self.assertEqual(input_dict, script_input_dict)
+
+    def test_repr(self):
+        """
+        Test the __repr__ method.
+        """
+        self._compare_eager_and_script(lambda d: repr(d), {1: 2})
+
+    def test_bool(self):
+        """
+        Test the __bool__ method. This should return True
+        if the dictionary is non-empty and False otherwise.
+        """
+        self._compare_eager_and_script(lambda d: bool(d), {1: 2})
+        self._compare_eager_and_script(lambda d: bool(d), {})
+
+    def test_iter(self):
+        """
+        Test iteration over a dictionary's keys.
+        """
+        def sum_keys(input_dict):
+            s = 0
+            for k in input_dict:
+                s += k
+
+            return s
+
+        self._compare_eager_and_script(sum_keys, {1: 2, 3: 4})
+
+    def test_items(self):
+        """
+        Test .items().
+        """
+        def sum_pair_product(input_dict):
+            s = 0
+            for k, v in input_dict.items():
+                s += k * v
+
+            return s
+
+        self._compare_eager_and_script(sum_pair_product, {1: 2, 3: 4})
+
+    def test_getitem(self):
+        """
+        Test accessing dictionary values using the [] operator.
+        """
+        data = {1: 2, 3: 4}
+        self._compare_eager_and_script(lambda d: d[1], data)
+        self._compare_eager_and_script(lambda d: d[4], data)
+        self._compare_eager_and_script(lambda d: d[2], data)
+        self._compare_eager_and_script(lambda d: d["key"], data)
+
+    def test_setitem(self):
+        """
+        Test setting dictionary values using the [] operator.
+        """
+        data = {1: 2, 3: 4}
+
+        def fn(input_dict):
+            input_dict[1] = 10
+            input_dict[3] = 11
+
+        self._compare_eager_and_script(fn, data)
+
+        # Check that using improperly typed keys and values
+        # throws TypeError.
+        # _compare_eager_and_script cannot be used here since
+        # the following uses of __setitem__ are valid in
+        # Python.
+        script_data = torch.jit.script(data)
+
+        with self.assertRaises(TypeError):
+            script_data["str"] = 3
+
+        with self.assertRaises(TypeError):
+            script_data[3] = "str"
+
+    def test_contains(self):
+        """
+        Test membership checks (x in y, x not in y).
+        """
+        data = {1: 2, 3: 4}
+
+        def fn(input_dict):
+            return 1 in input_dict, 2 not in input_dict, 3 in input_dict, 4 not in input_dict
+
+        self._compare_eager_and_script(fn, data)
+
+        # Check that using an improperly typed key
+        # throws KeyError.
+        script_data = torch.jit.script(data)
+
+        with self.assertRaises(KeyError):
+            a = "str" in script_data
+
+    def test_delitem(self):
+        """
+        Test deletion.
+        """
+        data = {1: 2, 3: 4}
+
+        def del_fn(input_dict):
+            del input_dict[1]
+
+        def del_fn_raises(input_dict):
+            del input_dict[10]
+
+        self._compare_eager_and_script(del_fn, data)
+        self._compare_eager_and_script(del_fn_raises, data)
+
+        # Check that using an improperly typed key
+        # throws TypeError.
+        script_data = torch.jit.script(data)
+
+        with self.assertRaises(TypeError):
+            del script_data["str"]
+
+    def test_len(self):
+        """
+        Test len() builtin function.
+        """
+        self._compare_eager_and_script(lambda d: len(d), {1: 2})
+        self._compare_eager_and_script(lambda d: len(d), {})
+
+    @unittest.skip("Cannot pass until all dicts returned from TorchScript are ScriptDicts")
+    def test_nested(self):
+        """
+        Test that reference semantics are honoured when the ScriptDict that is
+        mutated using TorchScript is inside another.
+        """
+        nested = torch.jit.script({1: {1: 2}, 2: {3: 4}}, type_hint=Dict[int, Dict[int, int]])
+
+        one = nested[1]
+        two = nested[2]
+
+        self._script_dict_add(one, 9, 10)
+        self._script_dict_add(two, 11, 12)
+
+        # The mutation should be visible in the original dictionary, nested.
+        self.assertEqual(len(one), 2)
+        self.assertEqual(len(two), 2)
+        self.assertEqual(len(nested[1]), 2)
+        self.assertEqual(len(nested[2]), 2)
+
+    def test_reference_semantics(self):
+        """
+        Test that reference semantics are honoured; that modifications made
+        to a ScriptDict in TorchScript are visible in Python.
+        """
+        data = torch.jit.script({1: 2})
+        self._script_dict_add(data, 3, 4)
+
+        # The mutation should be visible in the original dictionary.
+        self.assertEqual(len(data), 2)
+        self.assertTrue(3 in data)
+        self.assertEqual(data[3], 4)
+
+
+class TestScriptList(JitTestCase):
+    """
+    This class contains a suite of tests for torch._C.ScriptList, a
+    function that returns a list-like object that has reference
+    semantics across the Python/TorchScript boundary. That is,
+    it can be passed to a TorchScript function that mutates it
+    and those modifications are visible in the scope of the Python
+    caller of said TorchScript function.
+
+    The vast majority of tests are for making sure that instances of
+    torch._C.ScriptList behave like lists do so that they are fungible
     in almost all cirumstances with regular list.
     """
     def _script_list_add(self, l: torch._C.ScriptList, e: int):
@@ -2000,53 +2216,12 @@
 
         try:
             eager_out = fn(input_list)
-=======
-    by torch.jit.script behave like dictionaries do so that they are fungible
-    in almost all cirumstances with regular dictionaries.
-    """
-    def _script_dict_add(self, d: torch._C.ScriptDict, k: int, v: int):
-        """
-        This is a helper function that inserts the pair (k, v) into the
-        dictionary d in TorchScript. It is used for testing reference
-        semantics.
-        """
-        @torch.jit.script
-        def dict_add(d: Dict[int, int], k: int, v: int):
-            d[k] = v
-
-        dict_add(d, k, v)
-
-    def _compare_eager_and_script(self, fn, input_dict, script_input_dict=None):
-        """
-        This is a helper function that facilitates comparing behaviour between
-        Python dictionaries and "scripted" dictionaries.
-
-        Args:
-            fn: The function to test and compare the behaviour of.
-            input_dict: The input dictionary to use for the test (passed to fn).
-            script_input_dict: The scripted input dictionary to use for the tests.
-                                If None, input_dict is scripted with torch.jit.script
-                                and used instead.
-        """
-        # Create ScriptDict version of input_dict if needed.
-        script_input_dict = script_input_dict or torch.jit.script(input_dict)
-
-        # Run fn with both input_dict and scripted_dict.
-        eager_raised, script_raised = False, False
-
-        try:
-            eager_out = fn(input_dict)
->>>>>>> 0851b62a
         except Exception as e:
             eager_exception = e
             eager_raised = True
 
         try:
-<<<<<<< HEAD
             script_out = fn(script_input_list)
-=======
-            script_out = fn(script_input_dict)
->>>>>>> 0851b62a
         except Exception as e:
             script_exception = e
             script_raised = True
@@ -2056,7 +2231,6 @@
 
         if eager_raised:
             # If fn raised an exception, it should be the same between
-<<<<<<< HEAD
             # regular and scripted lists.
             self.assertEqual(type(eager_exception), type(script_exception))
         else:
@@ -2064,30 +2238,16 @@
             # match (the latter may not be the same as the output).
             self.assertEqual(eager_out, script_out)
             self.assertEqual(input_list, script_input_list)
-=======
-            # regular and scripted dictionaries.
-            self.assertEqual(type(eager_exception), type(script_exception))
-        else:
-            # Otherwise, make sure the outputs match and the dictionaries
-            # match (the latter may not be the same as the output).
-            self.assertEqual(eager_out, script_out)
-            self.assertEqual(input_dict, script_input_dict)
->>>>>>> 0851b62a
 
     def test_repr(self):
         """
         Test the __repr__ method.
         """
-<<<<<<< HEAD
         self._compare_eager_and_script(lambda l: repr(l), [1])
-=======
-        self._compare_eager_and_script(lambda d: repr(d), {1: 2})
->>>>>>> 0851b62a
 
     def test_bool(self):
         """
         Test the __bool__ method. This should return True
-<<<<<<< HEAD
         if the list is non-empty and False otherwise.
         """
         self._compare_eager_and_script(lambda l: bool(l), [1])
@@ -2100,25 +2260,10 @@
         def sum_elements(input_list):
             s = 0
             for k in input_list:
-=======
-        if the dictionary is non-empty and False otherwise.
-        """
-        self._compare_eager_and_script(lambda d: bool(d), {1: 2})
-        self._compare_eager_and_script(lambda d: bool(d), {})
-
-    def test_iter(self):
-        """
-        Test iteration over a dictionary's keys.
-        """
-        def sum_keys(input_dict):
-            s = 0
-            for k in input_dict:
->>>>>>> 0851b62a
                 s += k
 
             return s
 
-<<<<<<< HEAD
         self._compare_eager_and_script(sum_elements, [1, 2, 3, 4])
 
     def test_getitem(self):
@@ -2186,67 +2331,16 @@
         # Check that using value of an incorrect type throws TypeError.
         # _compare_eager_and_script cannot be used here since
         # the following use of __setitem__ is valid in
-=======
-        self._compare_eager_and_script(sum_keys, {1: 2, 3: 4})
-
-    def test_items(self):
-        """
-        Test .items().
-        """
-        def sum_pair_product(input_dict):
-            s = 0
-            for k, v in input_dict.items():
-                s += k * v
-
-            return s
-
-        self._compare_eager_and_script(sum_pair_product, {1: 2, 3: 4})
-
-    def test_getitem(self):
-        """
-        Test accessing dictionary values using the [] operator.
-        """
-        data = {1: 2, 3: 4}
-        self._compare_eager_and_script(lambda d: d[1], data)
-        self._compare_eager_and_script(lambda d: d[4], data)
-        self._compare_eager_and_script(lambda d: d[2], data)
-        self._compare_eager_and_script(lambda d: d["key"], data)
-
-    def test_setitem(self):
-        """
-        Test setting dictionary values using the [] operator.
-        """
-        data = {1: 2, 3: 4}
-
-        def fn(input_dict):
-            input_dict[1] = 10
-            input_dict[3] = 11
-
-        self._compare_eager_and_script(fn, data)
-
-        # Check that using improperly typed keys and values
-        # throws TypeError.
-        # _compare_eager_and_script cannot be used here since
-        # the following uses of __setitem__ are valid in
->>>>>>> 0851b62a
         # Python.
         script_data = torch.jit.script(data)
 
         with self.assertRaises(TypeError):
-<<<<<<< HEAD
             script_data[0] = "str"
-=======
-            script_data["str"] = 3
-
-        with self.assertRaises(TypeError):
-            script_data[3] = "str"
->>>>>>> 0851b62a
 
     def test_contains(self):
         """
         Test membership checks (x in y, x not in y).
         """
-<<<<<<< HEAD
         data = [1, 2, 3, 4]
 
         def fn(input_list):
@@ -2258,27 +2352,12 @@
         script_data = torch.jit.script(data)
 
         with self.assertRaises(TypeError):
-=======
-        data = {1: 2, 3: 4}
-
-        def fn(input_dict):
-            return 1 in input_dict, 2 not in input_dict, 3 in input_dict, 4 not in input_dict
-
-        self._compare_eager_and_script(fn, data)
-
-        # Check that using an improperly typed key
-        # throws KeyError.
-        script_data = torch.jit.script(data)
-
-        with self.assertRaises(KeyError):
->>>>>>> 0851b62a
             a = "str" in script_data
 
     def test_delitem(self):
         """
         Test deletion.
         """
-<<<<<<< HEAD
         data = [1, 2, 3, 4]
 
         def del_fn(input_list):
@@ -2418,12 +2497,13 @@
         # Test error cases.
         self._compare_eager_and_script(lambda l: l.pop(10), data)
 
+    @unittest.skip("Cannot pass until all list returned from TorchScript are ScriptLists")
     def test_nested(self):
         """
         Test that reference semantics are honoured when the ScriptList that is
         mutated using TorchScript is inside another.
         """
-        nested = torch.jit.list([[1], [2]], List[List[int]])
+        nested = torch.jit.script([[1], [2]], List[List[int]])
 
         one = nested[0]
         two = nested[1]
@@ -2438,73 +2518,15 @@
         self.assertEqual(two[len(one) - 1], 4)
         self.assertEqual(len(nested[0]), 2)
         self.assertEqual(len(nested[1]), 2)
-=======
-        data = {1: 2, 3: 4}
-
-        def del_fn(input_dict):
-            del input_dict[1]
-
-        def del_fn_raises(input_dict):
-            del input_dict[10]
-
-        self._compare_eager_and_script(del_fn, data)
-        self._compare_eager_and_script(del_fn_raises, data)
-
-        # Check that using an improperly typed key
-        # throws TypeError.
-        script_data = torch.jit.script(data)
-
-        with self.assertRaises(TypeError):
-            del script_data["str"]
-
-    def test_len(self):
-        """
-        Test len() builtin function.
-        """
-        self._compare_eager_and_script(lambda d: len(d), {1: 2})
-        self._compare_eager_and_script(lambda d: len(d), {})
-
-    @unittest.skip("Cannot pass until all dicts returned from TorchScript are ScriptDicts")
-    def test_nested(self):
-        """
-        Test that reference semantics are honoured when the ScriptDict that is
-        mutated using TorchScript is inside another.
-        """
-        nested = torch.jit.script({1: {1: 2}, 2: {3: 4}}, type_hint=Dict[int, Dict[int, int]])
-
-        one = nested[1]
-        two = nested[2]
-
-        self._script_dict_add(one, 9, 10)
-        self._script_dict_add(two, 11, 12)
-
-        # The mutation should be visible in the original dictionary, nested.
-        self.assertEqual(len(one), 2)
-        self.assertEqual(len(two), 2)
-        self.assertEqual(len(nested[1]), 2)
-        self.assertEqual(len(nested[2]), 2)
->>>>>>> 0851b62a
 
     def test_reference_semantics(self):
         """
         Test that reference semantics are honoured; that modifications made
-<<<<<<< HEAD
         to a ScriptList in TorchScript are visible in Python.
         """
-        l = torch.jit.list([1, 2])
+        l = torch.jit.script([1, 2])
         self._script_list_add(l, 3)
 
         self.assertEqual(len(l), 3)
         self.assertTrue(3 in l)
-        self.assertEqual(l[2], 3)
-=======
-        to a ScriptDict in TorchScript are visible in Python.
-        """
-        data = torch.jit.script({1: 2})
-        self._script_dict_add(data, 3, 4)
-
-        # The mutation should be visible in the original dictionary.
-        self.assertEqual(len(data), 2)
-        self.assertTrue(3 in data)
-        self.assertEqual(data[3], 4)
->>>>>>> 0851b62a
+        self.assertEqual(l[2], 3)