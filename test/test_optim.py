import warnings
import math
import unittest
import functools
from copy import deepcopy
import torch
from torch._six import inf
import torch.optim as optim
import torch.optim._multi_tensor as optim_mt
import torch.nn.functional as F
from torch.optim import SGD
from torch.autograd import Variable
from torch import sparse
from torch.optim.lr_scheduler import LambdaLR, MultiplicativeLR, StepLR, \
    MultiStepLR, ExponentialLR, CosineAnnealingLR, ReduceLROnPlateau, \
    _LRScheduler, CyclicLR, CosineAnnealingWarmRestarts, OneCycleLR
from torch.optim.swa_utils import AveragedModel, SWALR, update_bn
from torch.testing._internal.common_utils import TestCase, run_tests, TEST_WITH_UBSAN, load_tests, \
    skipIfRocm

# load_tests from common_utils is used to automatically filter tests for
# sharding on sandcastle. This line silences flake warnings
load_tests = load_tests


def rosenbrock(tensor):
    x, y = tensor
    return (1 - x) ** 2 + 100 * (y - x ** 2) ** 2


def drosenbrock(tensor):
    x, y = tensor
    return torch.tensor((-400 * x * (y - x ** 2) - 2 * (1 - x), 200 * (y - x ** 2)))


class TestOptim(TestCase):
    exact_dtype = True

    def _test_rosenbrock_sparse(self, constructor, scheduler_constructors=None,
                                sparse_only=False):
        if scheduler_constructors is None:
            scheduler_constructors = []
        params_t = torch.tensor([1.5, 1.5])

        params = Variable(params_t, requires_grad=True)
        optimizer = constructor([params])
        schedulers = []
        for scheduler_constructor in scheduler_constructors:
            schedulers.append(scheduler_constructor(optimizer))

        if not sparse_only:
            params_c = Variable(params_t.clone(), requires_grad=True)
            optimizer_c = constructor([params_c])

        solution = torch.tensor([1, 1])
        initial_dist = params.data.dist(solution)

        def eval(params, sparse_grad, w):
            # Depending on w, provide only the x or y gradient
            optimizer.zero_grad()
            loss = rosenbrock(params)
            loss.backward()
            grad = drosenbrock(params.data)
            # NB: We torture test the optimizer by returning an
            # uncoalesced sparse tensor
            if w:
                i = torch.LongTensor([[0, 0]])
                x = grad[0]
                v = torch.tensor([x / 4., x - x / 4.])
            else:
                i = torch.LongTensor([[1, 1]])
                y = grad[1]
                v = torch.tensor([y - y / 4., y / 4.])
            x = sparse.DoubleTensor(i, v, torch.Size([2])).to(dtype=v.dtype)
            with torch.no_grad():
                if sparse_grad:
                    params.grad = x
                else:
                    params.grad = x.to_dense()
            return loss

        for i in range(2000):
            # Do cyclic coordinate descent
            w = i % 2
            optimizer.step(functools.partial(eval, params, True, w))
            for scheduler in schedulers:
                if isinstance(scheduler, ReduceLROnPlateau):
                    scheduler.step(rosenbrock(params))
                else:
                    scheduler.step()
            if not sparse_only:
                optimizer_c.step(functools.partial(eval, params_c, False, w))
                self.assertEqual(params.data, params_c.data)

        self.assertLessEqual(params.data.dist(solution), initial_dist)

    def _test_basic_cases_template(self, weight, bias, input, constructor, scheduler_constructors):
        weight = Variable(weight, requires_grad=True)
        bias = Variable(bias, requires_grad=True)
        input = Variable(input)
        optimizer = constructor(weight, bias)
        schedulers = []
        for scheduler_constructor in scheduler_constructors:
            schedulers.append(scheduler_constructor(optimizer))

        # to check if the optimizer can be printed as a string
        optimizer.__repr__()

        def fn():
            optimizer.zero_grad()
            y = weight.mv(input)
            if y.is_cuda and bias.is_cuda and y.get_device() != bias.get_device():
                y = y.cuda(bias.get_device())
            loss = (y + bias).pow(2).sum()
            loss.backward()
            return loss

        initial_value = fn().item()
        for _i in range(200):
            for scheduler in schedulers:
                if isinstance(scheduler, ReduceLROnPlateau):
                    val_loss = fn()
                    scheduler.step(val_loss)
                else:
                    scheduler.step()
            optimizer.step(fn)
        self.assertLess(fn().item(), initial_value)

    def _test_state_dict(self, weight, bias, input, constructor):
        weight = Variable(weight, requires_grad=True)
        bias = Variable(bias, requires_grad=True)
        input = Variable(input)

        def fn_base(optimizer, weight, bias):
            optimizer.zero_grad()
            i = input_cuda if weight.is_cuda else input
            loss = (weight.mv(i) + bias).pow(2).sum()
            loss.backward()
            return loss

        optimizer = constructor(weight, bias)
        fn = functools.partial(fn_base, optimizer, weight, bias)

        # Prime the optimizer
        for _i in range(20):
            optimizer.step(fn)
        # Clone the weights and construct new optimizer for them
        weight_c = Variable(weight.data.clone(), requires_grad=True)
        bias_c = Variable(bias.data.clone(), requires_grad=True)
        optimizer_c = constructor(weight_c, bias_c)
        fn_c = functools.partial(fn_base, optimizer_c, weight_c, bias_c)
        # Load state dict
        state_dict = deepcopy(optimizer.state_dict())
        state_dict_c = deepcopy(optimizer.state_dict())
        optimizer_c.load_state_dict(state_dict_c)
        # Run both optimizations in parallel
        for _i in range(20):
            optimizer.step(fn)
            optimizer_c.step(fn_c)
            self.assertEqual(weight, weight_c)
            self.assertEqual(bias, bias_c)
        # Make sure state dict wasn't modified
        self.assertEqual(state_dict, state_dict_c)
        # Make sure state dict is deterministic with equal but not identical parameters
        self.assertEqual(optimizer.state_dict(), optimizer_c.state_dict())
        # Make sure repeated parameters have identical representation in state dict
        optimizer_c.param_groups.extend(optimizer_c.param_groups)
        self.assertEqual(optimizer.state_dict()['param_groups'][-1],
                         optimizer_c.state_dict()['param_groups'][-1])

        # Check that state dict can be loaded even when we cast parameters
        # to a different type and move to a different device.
        if not torch.cuda.is_available():
            return

        input_cuda = Variable(input.data.float().cuda())
        weight_cuda = Variable(weight.data.float().cuda(), requires_grad=True)
        bias_cuda = Variable(bias.data.float().cuda(), requires_grad=True)
        optimizer_cuda = constructor(weight_cuda, bias_cuda)
        fn_cuda = functools.partial(fn_base, optimizer_cuda, weight_cuda, bias_cuda)

        state_dict = deepcopy(optimizer.state_dict())
        state_dict_c = deepcopy(optimizer.state_dict())
        optimizer_cuda.load_state_dict(state_dict_c)

        # Make sure state dict wasn't modified
        self.assertEqual(state_dict, state_dict_c)

        for _i in range(20):
            optimizer.step(fn)
            optimizer_cuda.step(fn_cuda)
            self.assertEqual(weight, weight_cuda)
            self.assertEqual(bias, bias_cuda)

        # validate deepcopy() copies all public attributes
        def getPublicAttr(obj):
            return set(k for k in obj.__dict__ if not k.startswith('_'))
        self.assertEqual(getPublicAttr(optimizer), getPublicAttr(deepcopy(optimizer)))

    def _test_basic_cases(self, constructor, scheduler_constructors=None,
                          ignore_multidevice=False):
        if scheduler_constructors is None:
            scheduler_constructors = []
        self._test_state_dict(
            torch.randn(10, 5),
            torch.randn(10),
            torch.randn(5),
            constructor
        )
        self._test_basic_cases_template(
            torch.randn(10, 5),
            torch.randn(10),
            torch.randn(5),
            constructor,
            scheduler_constructors
        )
        # non-contiguous parameters
        self._test_basic_cases_template(
            torch.randn(10, 5, 2)[..., 0],
            torch.randn(10, 2)[..., 0],
            torch.randn(5),
            constructor,
            scheduler_constructors
        )
        # CUDA
        if not torch.cuda.is_available():
            return
        self._test_basic_cases_template(
            torch.randn(10, 5).cuda(),
            torch.randn(10).cuda(),
            torch.randn(5).cuda(),
            constructor,
            scheduler_constructors
        )
        # Multi-GPU
        if not torch.cuda.device_count() > 1 or ignore_multidevice:
            return
        self._test_basic_cases_template(
            torch.randn(10, 5).cuda(0),
            torch.randn(10).cuda(1),
            torch.randn(5).cuda(0),
            constructor,
            scheduler_constructors
        )

    def _build_params_dict(self, weight, bias, **kwargs):
        return [{'params': [weight]}, dict(params=[bias], **kwargs)]

    def _build_params_dict_single(self, weight, bias, **kwargs):
        return [dict(params=bias, **kwargs)]

    def test_sgd(self):
        for optimizer in [optim.SGD, optim_mt.SGD]:
            self._test_basic_cases(
                lambda weight, bias: optimizer([weight, bias], lr=1e-3)
            )
            self._test_basic_cases(
                lambda weight, bias: optimizer(
                    self._build_params_dict(weight, bias, lr=1e-2),
                    lr=1e-3)
            )
            self._test_basic_cases(
                lambda weight, bias: optimizer(
                    self._build_params_dict_single(weight, bias, lr=1e-2),
                    lr=1e-3)
            )
            self._test_basic_cases(
                lambda weight, bias: optimizer(
                    self._build_params_dict_single(weight, bias, lr=1e-2))
            )
            self._test_basic_cases(
                lambda weight, bias: optimizer([weight, bias], lr=1e-3),
                [lambda opt: StepLR(opt, gamma=0.9, step_size=10)]
            )
            self._test_basic_cases(
                lambda weight, bias: optimizer([weight, bias], lr=1e-3),
                [lambda opt: StepLR(opt, gamma=0.9, step_size=10),
                 lambda opt: ReduceLROnPlateau(opt)]
            )
            self._test_basic_cases(
                lambda weight, bias: optimizer([weight, bias], lr=1e-3),
                [lambda opt: StepLR(opt, gamma=0.99, step_size=10),
                 lambda opt: ExponentialLR(opt, gamma=0.99),
                 lambda opt: ReduceLROnPlateau(opt)]
            )
            self._test_basic_cases(
                lambda weight, bias: optimizer([weight, bias], lr=1e-3, momentum=1)
            )
            self._test_basic_cases(
                lambda weight, bias: optimizer([weight, bias], lr=1e-3, momentum=1, weight_decay=1)
            )
            self._test_basic_cases(
                lambda weight, bias: optimizer([weight, bias], nesterov=True, lr=1e-3, momentum=1, weight_decay=1)
            )
            with self.assertRaisesRegex(ValueError, "Invalid momentum value: -0.5"):
                optimizer(None, lr=1e-2, momentum=-0.5)

    def test_sgd_sparse(self):
        for optimizer in [optim.SGD, optim_mt.SGD]:
            self._test_rosenbrock_sparse(
                lambda params: optimizer(params, lr=5e-3)
            )
            self._test_rosenbrock_sparse(
                lambda params: optimizer(params, lr=0.005),
                [lambda opt: StepLR(opt, gamma=0.99999, step_size=300)]
            )

    def test_multi_tensor_optimizers(self):
        if not torch.cuda.is_available():
            return

        optimizer_pairs_with_flags = [
            ((optim.Adam, optim._multi_tensor.Adam), dict(weight_decay=1., amsgrad=True)),
            ((optim.Adam, optim._multi_tensor.Adam), dict(weight_decay=1., amsgrad=False)),
            ((optim.Adam, optim._multi_tensor.Adam), dict(weight_decay=0., amsgrad=True)),
            ((optim.Adam, optim._multi_tensor.Adam), dict(weight_decay=0., amsgrad=False)),
            ((optim.AdamW, optim._multi_tensor.AdamW), dict(weight_decay=1., amsgrad=True)),
            ((optim.AdamW, optim._multi_tensor.AdamW), dict(weight_decay=1., amsgrad=False)),
            ((optim.AdamW, optim._multi_tensor.AdamW), dict(weight_decay=0., amsgrad=True)),
            ((optim.AdamW, optim._multi_tensor.AdamW), dict(weight_decay=0., amsgrad=False)),
            ((optim.SGD, optim._multi_tensor.SGD), dict(lr=0.2, momentum=1, dampening=0, weight_decay=1, nesterov=True)),
            ((optim.SGD, optim._multi_tensor.SGD), dict(lr=0.2, momentum=1, dampening=0.5, weight_decay=1, nesterov=False)),
            ((optim.RMSprop, optim._multi_tensor.RMSprop), dict(weight_decay=1, momentum=1, centered=True)),
            ((optim.RMSprop, optim._multi_tensor.RMSprop), dict(weight_decay=1, momentum=0, centered=True)),
            ((optim.RMSprop, optim._multi_tensor.RMSprop), dict(weight_decay=1, momentum=1, centered=False)),
            ((optim.RMSprop, optim._multi_tensor.RMSprop), dict(weight_decay=0, momentum=1, centered=False)),
            ((optim.Rprop, optim._multi_tensor.Rprop), dict(lr=1e-2, etas=(0.5, 1.2), step_sizes=(1e-6, 50))),
            ((optim.ASGD, optim._multi_tensor.ASGD), dict(weight_decay=0)),
            ((optim.ASGD, optim._multi_tensor.ASGD), dict(weight_decay=1)),
            ((optim.Adamax, optim._multi_tensor.Adamax), dict(weight_decay=0)),
            ((optim.Adamax, optim._multi_tensor.Adamax), dict(weight_decay=1)),
            ((optim.Adadelta, optim._multi_tensor.Adadelta), dict(weight_decay=0)),
            ((optim.Adadelta, optim._multi_tensor.Adadelta), dict(weight_decay=1)),
        ]

        kIterations = 11
        device = 'cuda'

        for optimizers, params in optimizer_pairs_with_flags:
            res = []
            for opt in optimizers:
                weight = torch.tensor([[-0.2109, -0.4976], [-0.1413, -0.3420], [-0.2524, 0.6976]],
                                      dtype=torch.float64, device=device, requires_grad=True)
                bias = torch.tensor([-0.1085, -0.2979, 0.6892], dtype=torch.float64, device=device, requires_grad=True)
                weight2 = torch.tensor([[-0.0508, -0.3941, -0.2843]],
                                       dtype=torch.float64, device=device, requires_grad=True)
                bias2 = torch.tensor([-0.0711], dtype=torch.float64, device=device, requires_grad=True)
                input = torch.tensor([0.1, 0.2, 0.3, 0.4, 0.5, 0.6], dtype=torch.float64, device=device).reshape(3, 2)

                model = torch.nn.Sequential(torch.nn.Linear(2, 3),
                                            torch.nn.Sigmoid(),
                                            torch.nn.Linear(3, 1),
                                            torch.nn.Sigmoid())
                model.to(torch.float64).to(device)

                pretrained_dict = model.state_dict()
                pretrained_dict['0.weight'] = weight
                pretrained_dict['0.bias'] = bias
                pretrained_dict['2.weight'] = weight2
                pretrained_dict['2.bias'] = bias2
                model.load_state_dict(pretrained_dict)

                optimizer = opt(model.parameters(), **params)

                for _ in range(kIterations):
                    optimizer.zero_grad()
                    output = model(input)
                    loss = output.sum()
                    loss.backward()

                    if iter == 0:
                        model.parameters().__next__().grad = None

                    optimizer.step()

                res.append(model.parameters())

            for p1, p2 in zip(res[0], res[1]):
                self.assertEqual(p1, p2)

    def test_adam(self):
        for optimizer in [optim.Adam, optim_mt.Adam]:
            self._test_basic_cases(
                lambda weight, bias: optimizer([weight, bias], lr=1e-3)
            )
            self._test_basic_cases(
                lambda weight, bias: optimizer(
                    self._build_params_dict(weight, bias, lr=1e-2),
                    lr=1e-3)
            )
            self._test_basic_cases(
                lambda weight, bias: optimizer([weight, bias], lr=1e-3, amsgrad=True)
            )
            self._test_basic_cases(
                lambda weight, bias: optimizer([weight, bias], lr=1e-3, weight_decay=0.1)
            )
            self._test_basic_cases(
                lambda weight, bias: optimizer(
                    self._build_params_dict(weight, bias, lr=1e-2),
                    lr=1e-3, amsgrad=True)
            )
            self._test_basic_cases(
                lambda weight, bias: optimizer(
                    self._build_params_dict(weight, bias, lr=1e-2),
                    lr=1e-3),
                [lambda opt: ExponentialLR(opt, gamma=0.9)]
            )
            self._test_basic_cases(
                lambda weight, bias: optimizer([weight, bias], lr=1e-3, amsgrad=True),
                [lambda opt: ExponentialLR(opt, gamma=0.9),
                 lambda opt: ReduceLROnPlateau(opt)]
            )
            self._test_basic_cases(
                lambda weight, bias: optimizer(
                    self._build_params_dict(weight, bias, lr=1e-2),
                    lr=1e-3, amsgrad=True),
                [lambda opt: StepLR(opt, gamma=0.9, step_size=10),
                 lambda opt: ReduceLROnPlateau(opt)]
            )
            with self.assertRaisesRegex(ValueError, "Invalid beta parameter at index 0: 1.0"):
                optimizer(None, lr=1e-2, betas=(1.0, 0.0))

            with self.assertRaisesRegex(ValueError, "Invalid weight_decay value: -1"):
                optimizer(None, lr=1e-2, weight_decay=-1)

    def test_adamw(self):
        for optimizer in [optim.AdamW, optim_mt.AdamW]:
            self._test_basic_cases(
                lambda weight, bias: optimizer([weight, bias], lr=1e-3)
            )
            self._test_basic_cases(
                lambda weight, bias: optimizer(
                    self._build_params_dict(weight, bias, lr=1e-2),
                    lr=1e-3)
            )
            self._test_basic_cases(
                lambda weight, bias: optimizer([weight, bias], lr=1e-3, weight_decay=1)
            )
            self._test_basic_cases(
                lambda weight, bias: optimizer([weight, bias], lr=1e-3, weight_decay=1, amsgrad=True)
            )
            with self.assertRaisesRegex(ValueError, "Invalid weight_decay value: -1"):
                optimizer(None, lr=1e-2, weight_decay=-1)

    def test_sparse_adam(self):
        self._test_rosenbrock_sparse(
            lambda params: optim.SparseAdam(params, lr=4e-2),
            [],
            True
        )
        with self.assertRaisesRegex(ValueError, "Invalid beta parameter at index 0: 1.0"):
            optim.SparseAdam(None, lr=1e-2, betas=(1.0, 0.0))
        with self.assertRaisesRegex(ValueError, "SparseAdam requires dense parameter tensors"):
            optim.SparseAdam([torch.zeros(3, layout=torch.sparse_coo)])
        with self.assertRaisesRegex(ValueError, "SparseAdam requires dense parameter tensors"):
            optim.SparseAdam([{"params": [torch.zeros(3, layout=torch.sparse_coo)]}])

    # ROCm precision is too low to pass this test
    @skipIfRocm
    def test_adadelta(self):
        for optimizer in [optim.Adadelta, optim_mt.Adadelta]:
            self._test_basic_cases(
                lambda weight, bias: optimizer([weight, bias])
            )
            self._test_basic_cases(
                lambda weight, bias: optimizer(
                    self._build_params_dict(weight, bias, rho=0.95))
            )
            self._test_basic_cases(
                lambda weight, bias: optimizer(
                    self._build_params_dict(weight, bias, rho=0.95)),
                [lambda opt: StepLR(opt, gamma=0.9, step_size=10),
                 lambda opt: ReduceLROnPlateau(opt)]
            )
            self._test_basic_cases(
                lambda weight, bias: optimizer([weight, bias], weight_decay=1)
            )
            with self.assertRaisesRegex(ValueError, "Invalid rho value: 1.1"):
                optimizer(None, lr=1e-2, rho=1.1)

    def test_adagrad(self):
<<<<<<< HEAD
        for optimizer in [optim.Adagrad, optim_mt.Adagrad]:
            self._test_basic_cases(
                lambda weight, bias: optimizer([weight, bias], lr=1e-1)
            )
            self._test_basic_cases(
                lambda weight, bias: optimizer(
                    [weight, bias], lr=1e-1, initial_accumulator_value=0.1
                )
            )
            self._test_basic_cases(
                lambda weight, bias: optimizer(
                    self._build_params_dict(weight, bias, lr=1e-2),
                    lr=1e-1)
            )
            self._test_basic_cases(
                lambda weight, bias: optimizer(
                    self._build_params_dict(weight, bias, lr=1e-2),
                    lr=1e-1),
                [lambda opt: ReduceLROnPlateau(opt)]
            )
            self._test_basic_cases(
                lambda weight, bias: optimizer(
                    self._build_params_dict(weight, bias, lr=1e-2),
                    lr=1e-1),
                [lambda opt: ReduceLROnPlateau(opt),
                 lambda opt: ExponentialLR(opt, gamma=0.99)]
            )
            with self.assertRaisesRegex(ValueError, "Invalid lr_decay value: -0.5"):
                optimizer(None, lr=1e-2, lr_decay=-0.5)
=======
        self._test_basic_cases(
            lambda weight, bias: optim.Adagrad([weight, bias], lr=1e-1)
        )
        self._test_basic_cases(
            lambda weight, bias: optim.Adagrad([weight, bias], lr=1e-1,
                                               initial_accumulator_value=0.1)
        )
        self._test_basic_cases(
            lambda weight, bias: optim.Adagrad(
                self._build_params_dict(weight, bias, lr=1e-2),
                lr=1e-1)
        )
        self._test_basic_cases(
            lambda weight, bias: optim.Adagrad(
                self._build_params_dict(weight, bias, lr=1e-2),
                lr=1e-1),
            [lambda opt: ReduceLROnPlateau(opt)]
        )
        self._test_basic_cases(
            lambda weight, bias: optim.Adagrad(
                self._build_params_dict(weight, bias, lr=1e-2),
                lr=1e-1),
            [lambda opt: ReduceLROnPlateau(opt),
             lambda opt: ExponentialLR(opt, gamma=0.99)]
        )
        with self.assertRaisesRegex(ValueError, "Invalid lr_decay value: -0.5"):
            optim.Adagrad(None, lr=1e-2, lr_decay=-0.5)
>>>>>>> c9cd0045

    def test_adagrad_sparse(self):
        self._test_rosenbrock_sparse(
            lambda params: optim.Adagrad(params, lr=1e-1)
        )
        self._test_rosenbrock_sparse(
            lambda params: optim.Adagrad(params, lr=0.1),
            [lambda opt: StepLR(opt, gamma=1 - 1e-5, step_size=500),
             lambda opt: ReduceLROnPlateau(opt, threshold=1e-4)]
        )

    def test_adamax(self):
        for optimizer in [optim.Adamax, optim_mt.Adamax]:
            self._test_basic_cases(
                lambda weight, bias: optimizer([weight, bias], lr=1e-1)
            )
            self._test_basic_cases(
                lambda weight, bias: optimizer(
                    self._build_params_dict(weight, bias, lr=1e-2),
                    lr=1e-1)
            )
            self._test_basic_cases(
                lambda weight, bias: optimizer([weight, bias], lr=1e-1, weight_decay=1)
            )
            with self.assertRaisesRegex(ValueError, "Invalid beta parameter at index 1: 1.0"):
                optimizer(None, lr=1e-2, betas=(0.0, 1.0))

    def test_rmsprop(self):
        for optimizer in [optim.RMSprop, optim_mt.RMSprop]:
            self._test_basic_cases(
                lambda weight, bias: optimizer([weight, bias], lr=1e-2)
            )
            self._test_basic_cases(
                lambda weight, bias: optimizer(
                    self._build_params_dict(weight, bias, lr=1e-3),
                    lr=1e-2)
            )
            self._test_basic_cases(
                lambda weight, bias: optimizer(
                    self._build_params_dict(weight, bias, lr=1e-3),
                    lr=1e-2, centered=True)
            )
            self._test_basic_cases(
                lambda weight, bias: optimizer(
                    self._build_params_dict(weight, bias, lr=1e-3),
                    lr=1e-2, centered=True, momentum=0.1)
            )
            self._test_basic_cases(
                lambda weight, bias: optimizer(
                    self._build_params_dict(weight, bias, lr=1e-3),
                    lr=1e-2, momentum=0.1)
            )
            self._test_basic_cases(
                lambda weight, bias: optimizer(
                    self._build_params_dict(weight, bias, lr=1e-3),
                    lr=1e-2, momentum=0.1, weight_decay=1)
            )
            with self.assertRaisesRegex(ValueError, "Invalid momentum value: -1.0"):
                optimizer(None, lr=1e-2, momentum=-1.0)

    def test_asgd(self):
        for optimizer in [optim.ASGD, optim_mt.ASGD]:
            self._test_basic_cases(
                lambda weight, bias: optimizer([weight, bias], lr=1e-3, t0=100)
            )
            self._test_basic_cases(
                lambda weight, bias: optimizer(
                    self._build_params_dict(weight, bias, lr=1e-2),
                    lr=1e-3, t0=100)
            )
            self._test_basic_cases(
                lambda weight, bias: optimizer(
                    self._build_params_dict(weight, bias, lr=1e-3),
                    lr=1e-2, weight_decay=1)
            )
            with self.assertRaisesRegex(ValueError, "Invalid weight_decay value: -0.5"):
                optimizer(None, lr=1e-2, weight_decay=-0.5)

    def test_rprop(self):
        for optimizer in [optim.Rprop, optim_mt.Rprop]:
            self._test_basic_cases(
                lambda weight, bias: optimizer([weight, bias], lr=1e-3)
            )
            self._test_basic_cases(
                lambda weight, bias: optimizer(
                    self._build_params_dict(weight, bias, lr=1e-2),
                    lr=1e-3)
            )
            with self.assertRaisesRegex(ValueError, "Invalid eta values: 1.0, 0.5"):
                optimizer(None, lr=1e-2, etas=(1.0, 0.5))

    def test_lbfgs(self):
        self._test_basic_cases(
            lambda weight, bias: optim.LBFGS([weight, bias]),
            ignore_multidevice=True
        )
        self._test_basic_cases(
            lambda weight, bias: optim.LBFGS([weight, bias], line_search_fn="strong_wolfe"),
            ignore_multidevice=True
        )

    @unittest.skipIf(TEST_WITH_UBSAN, "division-by-zero error with UBSAN")
    def test_lbfgs_return_type(self):
        params = [torch.randn(10, 5), torch.randn(10)]
        opt1 = optim.LBFGS(params, 0.01, tolerance_grad=inf)
        opt2 = optim.LBFGS(params, 0.01, tolerance_grad=-inf)

        def closure():
            return torch.tensor([10])

        res1 = opt1.step(closure)
        res2 = opt2.step(closure)
        self.assertEqual(type(res1), type(res2))

    def test_invalid_param_type(self):
        with self.assertRaises(TypeError):
            optim.SGD(Variable(torch.randn(5, 5)), lr=3)

    def test_duplicate_params_in_param_group(self):
        param = Variable(torch.randn(5, 5))
        with warnings.catch_warnings(record=True) as w:
            warnings.simplefilter("always")
            optim.SGD([param, param], lr=0.1)
            self.assertEqual(len(w), 1)
            self.assertIn('a parameter group with duplicate parameters', str(w[0].message))

    def test_no_grad_for_all_params(self):
        param = torch.randn(5, 5, requires_grad=False)

        optimizer_list = [
            optim.Adadelta,
            optim.AdamW,
            optim.Adam,
            optim.Adagrad,
            optim.Adamax,
            optim.RMSprop,
            optim.SGD,
            optim.SparseAdam,
            optim.ASGD,
        ]
        for optim_ctr in optimizer_list:
            opt = optim_ctr([param, param], lr=0.1)
            # make sure step can still run even if
            # all params have no grad
            opt.step()


class SchedulerTestNet(torch.nn.Module):
    def __init__(self):
        super(SchedulerTestNet, self).__init__()
        self.conv1 = torch.nn.Conv2d(1, 1, 1)
        self.conv2 = torch.nn.Conv2d(1, 1, 1)

    def forward(self, x):
        return self.conv2(F.relu(self.conv1(x)))


class LambdaLRTestObject:
    def __init__(self, value):
        self.value = value

    def __call__(self, epoch):
        return self.value * epoch

    def __eq__(self, other):
        if isinstance(other, self.__class__):
            return self.__dict__ == other.__dict__
        else:
            return False


class TestLRScheduler(TestCase):
    exact_dtype = True

    def setUp(self):
        super(TestLRScheduler, self).setUp()
        self.net = SchedulerTestNet()
        self.opt = SGD(
            [{'params': self.net.conv1.parameters()}, {'params': self.net.conv2.parameters(), 'lr': 0.5}],
            lr=0.05)

    def test_error_when_getlr_has_epoch(self):
        class MultiStepLR(torch.optim.lr_scheduler._LRScheduler):
            def __init__(self, optimizer, gamma, milestones, last_epoch=-1):
                self.init_lr = [group['lr'] for group in optimizer.param_groups]
                self.gamma = gamma
                self.milestones = milestones
                super().__init__(optimizer, last_epoch)

            def get_lr(self, step):
                global_step = self.last_epoch
                gamma_power = ([0] + [i + 1 for i, m in enumerate(self.milestones) if global_step >= m])[-1]
                return [init_lr * (self.gamma ** gamma_power) for init_lr in self.init_lr]

        optimizer = torch.optim.SGD([torch.rand(1)], lr=1)

        with self.assertRaises(TypeError):
            scheduler = MultiStepLR(optimizer, gamma=1, milestones=[10, 20])

    def test_no_cyclic_references(self):
        import gc
        param = Variable(torch.empty(10), requires_grad=True)
        optim = SGD([param], lr=0.5)
        scheduler = LambdaLR(optim, lambda epoch: 1.0)
        del scheduler

        # Prior to Python 3.7, local variables in a function will be referred by the current frame.
        import sys
        if sys.version_info < (3, 7):
            import inspect
            referrers = gc.get_referrers(optim)
            self.assertTrue(
                len(referrers) == 1 and referrers[0] is inspect.currentframe(),
                "Optimizer should contain no cyclic references (except current frame)")
            del referrers
        else:
            self.assertTrue(
                len(gc.get_referrers(optim)) == 0,
                "Optimizer should contain no cyclic references")

        gc.collect()
        del optim
        self.assertEqual(
            gc.collect(), 0, msg="Optimizer should be garbage-collected on __del__")

    def test_old_pattern_warning(self):
        epochs = 35
        with warnings.catch_warnings(record=True) as ws:
            warnings.simplefilter("always")  # allow any warning to be raised
            scheduler = StepLR(self.opt, gamma=0.1, step_size=3)
            self.assertTrue(len(ws) == 0, "No warning should be raised")

        def old_pattern():
            for _ in range(epochs):
                scheduler.step()
                self.opt.step()

        self.assertWarnsRegex(UserWarning, r'how-to-adjust-learning-rate', old_pattern)

    def test_old_pattern_warning_with_arg(self):
        epochs = 35
        with warnings.catch_warnings(record=True) as ws:
            warnings.simplefilter("always")  # allow any warning to be raised
            scheduler = StepLR(self.opt, gamma=0.1, step_size=3)
            self.assertTrue(len(ws) == 0, "No warning should be raised")

        def old_pattern2():
            for _ in range(epochs):
                scheduler.step()
                self.opt.step()

        self.assertWarnsRegex(UserWarning, r'how-to-adjust-learning-rate', old_pattern2)

    def test_old_pattern_warning_resuming(self):
        epochs = 35
        for i, group in enumerate(self.opt.param_groups):
            group['initial_lr'] = 0.01

        with warnings.catch_warnings(record=True) as ws:
            warnings.simplefilter("always")  # allow any warning to be raised
            scheduler = StepLR(self.opt, gamma=0.1, step_size=3, last_epoch=10)
            self.assertTrue(len(ws) == 0, "No warning should be raised")

        def old_pattern():
            for _ in range(epochs):
                scheduler.step()
                self.opt.step()

        self.assertWarnsRegex(UserWarning, r'how-to-adjust-learning-rate', old_pattern)

    def test_old_pattern_warning_resuming_with_arg(self):
        epochs = 35
        for i, group in enumerate(self.opt.param_groups):
            group['initial_lr'] = 0.01

        with warnings.catch_warnings(record=True) as ws:
            warnings.simplefilter("always")  # allow any warning to be raised
            scheduler = StepLR(self.opt, gamma=0.1, step_size=3, last_epoch=10)
            self.assertTrue(len(ws) == 0, "No warning should be raised")

        def old_pattern2():
            for _ in range(epochs):
                scheduler.step()
                self.opt.step()

        self.assertWarnsRegex(UserWarning, r'how-to-adjust-learning-rate', old_pattern2)

    def test_old_pattern_warning_with_overridden_optim_step(self):
        epochs = 35
        for i, group in enumerate(self.opt.param_groups):
            group['initial_lr'] = 0.01

        with warnings.catch_warnings(record=True) as ws:
            warnings.simplefilter("always")  # allow any warning to be raised
            scheduler = StepLR(self.opt, gamma=0.1, step_size=3, last_epoch=10)
            self.assertTrue(len(ws) == 0, "No warning should be raised")

        # emulate use-case with optimizer.step overridden
        import types

        old_step = self.opt.step

        def new_step(o, *args, **kwargs):
            retval = old_step(*args, **kwargs)
            return retval

        self.opt.step = types.MethodType(new_step, self.opt)

        def old_pattern2():
            for _ in range(epochs):
                scheduler.step()
                self.opt.step()

        self.assertWarnsRegex(UserWarning, r'how-to-adjust-learning-rate', old_pattern2)

    def test_new_pattern_no_warning(self):
        epochs = 35
        with warnings.catch_warnings(record=True) as ws:
            warnings.simplefilter("always")  # allow any warning to be raised
            scheduler = StepLR(self.opt, gamma=0.1, step_size=3)
            self.assertTrue(len(ws) == 0, "No warning should be raised")

        with warnings.catch_warnings(record=True) as ws:
            warnings.simplefilter("always")  # allow any warning to be raised
            for _ in range(epochs):
                self.opt.step()
                scheduler.step()
            self.assertTrue(len(ws) == 0, "No warning should be raised")

    def test_new_pattern_no_warning_with_arg(self):
        epochs = 35
        with warnings.catch_warnings(record=True) as ws:
            warnings.simplefilter("always")  # allow any warning to be raised
            scheduler = StepLR(self.opt, gamma=0.1, step_size=3)
            self.assertTrue(len(ws) == 0, "No warning should be raised")

        with warnings.catch_warnings(record=True) as ws:
            warnings.simplefilter("always")  # allow any warning to be raised
            for _ in range(epochs):
                self.opt.step()
                scheduler.step()
            self.assertTrue(len(ws) == 0, "No warning should be raised")

    def test_new_pattern_no_warning_with_overridden_optim_step(self):
        epochs = 35
        with warnings.catch_warnings(record=True) as ws:
            warnings.simplefilter("always")  # allow any warning to be raised
            scheduler = StepLR(self.opt, gamma=0.1, step_size=3)
            self.assertTrue(len(ws) == 0, "No warning should be raised")

        # emulate use-case with optimizer.step overridden
        import types

        old_step = self.opt.step

        def new_step(o, *args, **kwargs):
            retval = old_step(*args, **kwargs)
            return retval

        self.opt.step = types.MethodType(new_step, self.opt)

        def new_pattern():
            for e in range(epochs):
                self.opt.step()
                scheduler.step()

        self.assertWarnsRegex(UserWarning, r'`optimizer.step\(\)` has been overridden', new_pattern)

    def _test_lr_is_constant_for_constant_epoch(self, scheduler):
        l = []

        for _ in range(10):
            scheduler.step(2)
            l.append(self.opt.param_groups[0]['lr'])
        self.assertEqual(min(l), max(l))

    def test_step_lr_is_constant_for_constant_epoch(self):
        scheduler = StepLR(self.opt, 2)
        self._test_lr_is_constant_for_constant_epoch(scheduler)

    def test_exponential_lr_is_constant_for_constant_epoch(self):
        scheduler = ExponentialLR(self.opt, gamma=0.9)
        self._test_lr_is_constant_for_constant_epoch(scheduler)

    def test_step_lr(self):
        # lr = 0.05     if epoch < 3
        # lr = 0.005    if 30 <= epoch < 6
        # lr = 0.0005   if epoch >= 9
        epochs = 10
        single_targets = [0.05] * 3 + [0.005] * 3 + [0.0005] * 3 + [0.00005] * 3
        targets = [single_targets, [x * epochs for x in single_targets]]
        scheduler = StepLR(self.opt, gamma=0.1, step_size=3)
        self._test(scheduler, targets, epochs)

    def test_get_last_lr_step_lr(self):
        from torch.nn import Parameter
        epochs = 10
        optimizer = torch.optim.SGD([Parameter(torch.randn(2, 2, requires_grad=True))], 0.1)
        targets = [[0.1] * 3 + [0.01] * 3 + [0.001] * 3 + [0.0001]]
        scheduler = torch.optim.lr_scheduler.StepLR(optimizer, 3, gamma=0.1)
        self._test_get_last_lr(scheduler, targets, epochs)

    def test_get_last_lr_multi_step_lr(self):
        # lr = 0.05     if epoch < 2
        # lr = 0.005    if 2 <= epoch < 5
        # lr = 0.0005   if 5 <= epoch < 9
        # lr = 0.00005   if 9 <= epoch
        epochs = 10
        single_targets = [0.05] * 2 + [0.005] * 3 + [0.0005] * 4 + [0.00005] * 1
        targets = [single_targets, [x * epochs for x in single_targets]]
        scheduler = MultiStepLR(self.opt, gamma=0.1, milestones=[2, 5, 9])
        self._test_get_last_lr(scheduler, targets, epochs)

    def test_multi_step_lr(self):
        # lr = 0.05     if epoch < 2
        # lr = 0.005    if 2 <= epoch < 5
        # lr = 0.0005   if epoch < 9
        # lr = 0.00005   if epoch >= 9
        epochs = 10
        single_targets = [0.05] * 2 + [0.005] * 3 + [0.0005] * 4 + [0.00005] * 3
        targets = [single_targets, [x * epochs for x in single_targets]]
        scheduler = MultiStepLR(self.opt, gamma=0.1, milestones=[2, 5, 9])
        self._test(scheduler, targets, epochs)

    def test_multi_step_lr_with_epoch(self):
        # lr = 0.05     if epoch < 2
        # lr = 0.005    if 2 <= epoch < 5
        # lr = 0.0005   if epoch < 9
        # lr = 0.00005   if epoch >= 9
        epochs = 10
        single_targets = [0.05] * 2 + [0.005] * 3 + [0.0005] * 4 + [0.00005] * 3
        targets = [single_targets, [x * epochs for x in single_targets]]
        scheduler = MultiStepLR(self.opt, gamma=0.1, milestones=[2, 5, 9])
        self._test_with_epoch(scheduler, targets, epochs)

    def test_exp_lr(self):
        epochs = 10
        single_targets = [0.05 * (0.9 ** x) for x in range(epochs)]
        targets = [single_targets, [x * epochs for x in single_targets]]
        scheduler = ExponentialLR(self.opt, gamma=0.9)
        self._test(scheduler, targets, epochs)

    def test_cos_anneal_lr(self):
        epochs = 10
        eta_min = 1e-10
        single_targets = [eta_min + (0.05 - eta_min) *
                          (1 + math.cos(math.pi * x / epochs)) / 2
                          for x in range(epochs)]
        targets = [single_targets, [x * epochs for x in single_targets]]
        scheduler = CosineAnnealingLR(self.opt, T_max=epochs, eta_min=eta_min)
        self._test(scheduler, targets, epochs)

    def test_closed_form_step_lr(self):
        scheduler = StepLR(self.opt, gamma=0.1, step_size=3)
        closed_form_scheduler = StepLR(self.opt, gamma=0.1, step_size=3)
        self._test_against_closed_form(scheduler, closed_form_scheduler, 20)

    def test_closed_form_multi_step_lr(self):
        scheduler = MultiStepLR(self.opt, gamma=0.1, milestones=[2, 5, 9])
        closed_form_scheduler = MultiStepLR(self.opt, gamma=0.1, milestones=[2, 5, 9])
        self._test_against_closed_form(scheduler, closed_form_scheduler, 20)

    def test_closed_form_exp_lr(self):
        scheduler = ExponentialLR(self.opt, gamma=0.9)
        closed_form_scheduler = ExponentialLR(self.opt, gamma=0.9)
        self._test_against_closed_form(scheduler, closed_form_scheduler, 20)

    def test_closed_form_cos_anneal_lr(self):
        eta_min = 1e-10
        epochs = 20
        T_max = 5
        scheduler = CosineAnnealingLR(self.opt, T_max=T_max, eta_min=eta_min)
        closed_form_scheduler = CosineAnnealingLR(self.opt, T_max=T_max, eta_min=eta_min)
        self._test_against_closed_form(scheduler, closed_form_scheduler, epochs)

    def test_reduce_lr_on_plateau1(self):
        epochs = 10
        for param_group in self.opt.param_groups:
            param_group['lr'] = 0.5
        targets = [[0.5] * 20]
        metrics = [10 - i * 0.0167 for i in range(20)]
        scheduler = ReduceLROnPlateau(self.opt, threshold_mode='abs', mode='min',
                                      threshold=0.01, patience=5, cooldown=5)
        self._test_reduce_lr_on_plateau(scheduler, targets, metrics, epochs)

    def test_reduce_lr_on_plateau2(self):
        epochs = 22
        for param_group in self.opt.param_groups:
            param_group['lr'] = 0.5
        targets = [[0.5] * 6 + [0.05] * 7 + [0.005] * 7 + [0.0005] * 2]
        metrics = [10 - i * 0.0165 for i in range(22)]
        scheduler = ReduceLROnPlateau(self.opt, patience=5, cooldown=0, threshold_mode='abs',
                                      mode='min', threshold=0.1)
        self._test_reduce_lr_on_plateau(scheduler, targets, metrics, epochs)

    def test_reduce_lr_on_plateau3(self):
        epochs = 22
        for param_group in self.opt.param_groups:
            param_group['lr'] = 0.5
        targets = [[0.5] * (2 + 6) + [0.05] * (5 + 6) + [0.005] * 4]
        metrics = [-0.8] * 2 + [-0.234] * 20
        scheduler = ReduceLROnPlateau(self.opt, mode='max', patience=5, cooldown=5,
                                      threshold_mode='abs')
        self._test_reduce_lr_on_plateau(scheduler, targets, metrics, epochs)

    def test_reduce_lr_on_plateau4(self):
        epochs = 20
        for param_group in self.opt.param_groups:
            param_group['lr'] = 0.5
        targets = [[0.5] * 20]
        metrics = [1.5 * (1.025 ** i) for i in range(20)]  # 1.025 > 1.1**0.25
        scheduler = ReduceLROnPlateau(self.opt, mode='max', patience=3,
                                      threshold_mode='rel', threshold=0.1)
        self._test_reduce_lr_on_plateau(scheduler, targets, metrics, epochs)

    def test_reduce_lr_on_plateau5(self):
        epochs = 20
        for param_group in self.opt.param_groups:
            param_group['lr'] = 0.5
        targets = [[0.5] * 6 + [0.05] * (5 + 6) + [0.005] * 4]
        metrics = [1.5 * (1.005 ** i) for i in range(20)]
        scheduler = ReduceLROnPlateau(self.opt, mode='max', threshold_mode='rel',
                                      threshold=0.1, patience=5, cooldown=5)
        self._test_reduce_lr_on_plateau(scheduler, targets, metrics, epochs)

    def test_reduce_lr_on_plateau6(self):
        epochs = 20
        for param_group in self.opt.param_groups:
            param_group['lr'] = 0.5
        targets = [[0.5] * 20]
        metrics = [1.5 * (0.85 ** i) for i in range(20)]
        scheduler = ReduceLROnPlateau(self.opt, mode='min', threshold_mode='rel',
                                      threshold=0.1)
        self._test_reduce_lr_on_plateau(scheduler, targets, metrics, epochs)

    def test_reduce_lr_on_plateau7(self):
        epochs = 20
        for param_group in self.opt.param_groups:
            param_group['lr'] = 0.5
        targets = [[0.5] * 6 + [0.05] * (5 + 6) + [0.005] * 4]
        metrics = [1] * 7 + [0.6] + [0.5] * 12
        scheduler = ReduceLROnPlateau(self.opt, mode='min', threshold_mode='rel',
                                      threshold=0.1, patience=5, cooldown=5)
        self._test_reduce_lr_on_plateau(scheduler, targets, metrics, epochs)

    def test_reduce_lr_on_plateau8(self):
        epochs = 20
        for param_group in self.opt.param_groups:
            param_group['lr'] = 0.5
        targets = [[0.5] * 6 + [0.4] * 14, [0.5] * 6 + [0.3] * 14]
        metrics = [1.5 * (1.005 ** i) for i in range(20)]
        scheduler = ReduceLROnPlateau(self.opt, mode='max', threshold_mode='rel', min_lr=[0.4, 0.3],
                                      threshold=0.1, patience=5, cooldown=5)
        self._test_reduce_lr_on_plateau(scheduler, targets, metrics, epochs)

    def test_compound_step_and_multistep_lr(self):
        epochs = 10
        schedulers = [None] * 2
        schedulers[0] = StepLR(self.opt, gamma=0.1, step_size=3)
        schedulers[1] = MultiStepLR(self.opt, gamma=0.1, milestones=[2, 5, 9])
        targets = [[0.05] * 2 + [0.005] * 1 + [5e-4] * 2 + [5e-5] + [5e-6] * 3 + [5e-8]]
        self._test(schedulers, targets, epochs)

    def test_compound_step_and_exp_lr(self):
        epochs = 10
        schedulers = [None] * 2
        single_targets = [0.05 * (0.9 ** x) for x in range(3)]
        single_targets += [0.005 * (0.9 ** x) for x in range(3, 6)]
        single_targets += [0.0005 * (0.9 ** x) for x in range(6, 9)]
        single_targets += [0.00005 * (0.9 ** x) for x in range(9, 12)]
        targets = [single_targets, [x * epochs for x in single_targets]]
        schedulers[0] = StepLR(self.opt, gamma=0.1, step_size=3)
        schedulers[1] = ExponentialLR(self.opt, gamma=0.9)
        self._test(schedulers, targets, epochs)

    def test_compound_exp_and_multistep_lr(self):
        epochs = 10
        schedulers = [None] * 2
        single_targets = [0.05 * (0.9 ** x) for x in range(2)]
        single_targets += [0.005 * (0.9 ** x) for x in range(2, 5)]
        single_targets += [0.0005 * (0.9 ** x) for x in range(5, 9)]
        single_targets += [0.00005 * (0.9 ** x) for x in range(9, 11)]
        targets = [single_targets, [x * epochs for x in single_targets]]
        schedulers[0] = MultiStepLR(self.opt, gamma=0.1, milestones=[2, 5, 9])
        schedulers[1] = ExponentialLR(self.opt, gamma=0.9)
        self._test(schedulers, targets, epochs)

    def test_compound_cosanneal_and_step_lr(self):
        epochs = 10
        eta_min = 1e-10
        single_targets = [eta_min + (0.05 - eta_min) *
                          (1 + math.cos(math.pi * x / epochs)) / 2
                          for x in range(epochs)]
        single_targets = [x * 0.1 ** (i // 3) for i, x in enumerate(single_targets)]
        targets = [single_targets, [x * epochs for x in single_targets]]
        schedulers = [None] * 2
        schedulers[0] = CosineAnnealingLR(self.opt, T_max=epochs, eta_min=eta_min)
        schedulers[1] = StepLR(self.opt, gamma=0.1, step_size=3)
        self._test(schedulers, targets, epochs)

    def test_compound_cosanneal_and_multistep_lr(self):
        epochs = 10
        eta_min = 1e-10
        single_targets = [eta_min + (0.05 - eta_min) *
                          (1 + math.cos(math.pi * x / epochs)) / 2
                          for x in range(epochs)]
        multipliers = [1] * 2 + [0.1] * 3 + [0.01] * 4 + [0.001]
        single_targets = [x * y for x, y in zip(single_targets, multipliers)]
        targets = [single_targets, [x * epochs for x in single_targets]]
        schedulers = [None] * 2
        schedulers[0] = CosineAnnealingLR(self.opt, T_max=epochs, eta_min=eta_min)
        schedulers[1] = MultiStepLR(self.opt, gamma=0.1, milestones=[2, 5, 9])
        self._test(schedulers, targets, epochs)

    def test_compound_cosanneal_and_exp_lr(self):
        epochs = 10
        eta_min = 1e-10
        single_targets = [eta_min + (0.05 - eta_min) *
                          (1 + math.cos(math.pi * x / epochs)) / 2
                          for x in range(epochs)]
        multipliers = [0.1 ** i for i in range(epochs)]
        single_targets = [x * y for x, y in zip(single_targets, multipliers)]
        targets = [single_targets, [x * epochs for x in single_targets]]
        schedulers = [None] * 2
        schedulers[0] = CosineAnnealingLR(self.opt, T_max=epochs, eta_min=eta_min)
        schedulers[1] = ExponentialLR(self.opt, gamma=0.1)
        self._test(schedulers, targets, epochs)

    def test_compound_reduce_lr_on_plateau1(self):
        epochs = 10
        for param_group in self.opt.param_groups:
            param_group['lr'] = 0.5
        single_targets = [0.5] * 20
        multipliers = [0.1 ** (i // 3) for i in range(20)]
        single_targets = [x * y for x, y in zip(multipliers, single_targets)]
        targets = [single_targets]
        targets = targets[1:]  # test runs step before checking lr
        metrics = [10 - i * 0.0167 for i in range(20)]
        schedulers = [None, None]
        schedulers[0] = ReduceLROnPlateau(self.opt, threshold_mode='abs', mode='min',
                                          threshold=0.01, patience=5, cooldown=5)
        schedulers[1] = StepLR(self.opt, gamma=0.1, step_size=3)
        self._test_reduce_lr_on_plateau(schedulers, targets, metrics, epochs)

    def test_compound_reduce_lr_on_plateau2(self):
        epochs = 22
        for param_group in self.opt.param_groups:
            param_group['lr'] = 0.5
        single_targets = [0.5] * 6 + [0.05] * 7 + [0.005] * 7 + [0.0005] * 2
        multipliers = [1] * 3 + [0.1] * 5 + [0.01] * 4 + [0.001] * 10
        single_targets = [x * y for x, y in zip(single_targets, multipliers)]
        targets = [single_targets]
        targets = targets[1:]  # test runs step before checking lr
        metrics = [10 - i * 0.0165 for i in range(22)]
        schedulers = [None] * 2
        schedulers[0] = ReduceLROnPlateau(self.opt, patience=5, cooldown=0, threshold_mode='abs',
                                          mode='min', threshold=0.1)
        schedulers[1] = MultiStepLR(self.opt, gamma=0.1, milestones=[3, 8, 12])
        self._test_reduce_lr_on_plateau(schedulers, targets, metrics, epochs)

    def test_compound_reduce_lr_on_plateau3(self):
        epochs = 22
        for param_group in self.opt.param_groups:
            param_group['lr'] = 0.5
        single_targets = [0.5] * (2 + 6) + [0.05] * (5 + 6) + [0.005] * 4
        multipliers = [0.1 ** i for i in range(epochs)]
        single_targets = [x * y for x, y in zip(multipliers, single_targets)]
        targets = [single_targets]
        targets = targets[1:]  # test runs step before checking lr
        metrics = [-0.8] * 2 + [-0.234] * 20
        schedulers = [None, None]
        schedulers[0] = ReduceLROnPlateau(self.opt, mode='max', patience=5, cooldown=5,
                                          threshold_mode='abs')
        schedulers[1] = ExponentialLR(self.opt, gamma=0.1)
        self._test_reduce_lr_on_plateau(schedulers, targets, metrics, epochs)

    def test_compound_reduce_lr_on_plateau4(self):
        epochs = 20
        for param_group in self.opt.param_groups:
            param_group['lr'] = 0.05
        epochs = 10
        eta_min = 1e-10
        single_targets = [eta_min + (0.05 - eta_min) *
                          (1 + math.cos(math.pi * x / epochs)) / 2
                          for x in range(epochs)]
        targets = [single_targets]
        targets = targets[1:]  # test runs step before checking lr
        metrics = [1.5 * (1.025 ** i) for i in range(20)]  # 1.025 > 1.1**0.25
        schedulers = [None, None]
        schedulers[0] = ReduceLROnPlateau(self.opt, mode='max', patience=3,
                                          threshold_mode='rel', threshold=0.1)
        schedulers[1] = CosineAnnealingLR(self.opt, epochs, eta_min)
        self._test_reduce_lr_on_plateau(schedulers, targets, metrics, epochs)

    def test_cycle_lr_invalid_mode(self):
        with self.assertRaises(ValueError):
            scheduler = CyclicLR(self.opt, base_lr=0, max_lr=0, mode="CATS")

    def test_cycle_lr_triangular_mode_one_lr(self):
        lr_target = [1, 2, 3, 4, 5, 4, 3, 2, 1, 2, 3]
        momentum_target = [5, 4, 3, 2, 1, 2, 3, 4, 5, 4, 3]
        lr_targets = [lr_target, lr_target]
        momentum_targets = [momentum_target, momentum_target]
        scheduler = CyclicLR(self.opt, base_lr=1, max_lr=5, step_size_up=4,
                             cycle_momentum=True, base_momentum=1, max_momentum=5,
                             mode='triangular')
        self._test_cycle_lr(scheduler, lr_targets, momentum_targets, len(lr_target))

    def test_cycle_lr_triangular_mode_one_lr_no_momentum(self):
        lr_target = [1, 2, 3, 4, 5, 4, 3, 2, 1, 2, 3]
        lr_targets = [lr_target, lr_target]
        momentum_target = [self.opt.defaults['momentum']] * len(lr_target)
        momentum_targets = [momentum_target, momentum_target]
        scheduler = CyclicLR(self.opt, base_lr=1, max_lr=5, step_size_up=4,
                             cycle_momentum=False, mode='triangular')
        self._test_cycle_lr(scheduler, lr_targets, momentum_targets, len(lr_target))

    def test_cycle_lr_triangular2_mode_one_lr(self):
        lr_target = [1, 2, 3, 4, 5, 4, 3, 2, 1, 1.5, 2.0, 2.5, 3.0, 2.5, 2.0, 1.5,
                     1, 1.25, 1.50, 1.75, 2.00, 1.75]
        momentum_target = [5.0, 4.0, 3.0, 2.0, 1.0, 2.0, 3.0, 4.0, 5.0, 4.5, 4.0,
                           3.5, 3.0, 3.5, 4.0, 4.5, 5.0, 4.75, 4.5, 4.25, 4.0, 4.25]
        lr_targets = [lr_target, lr_target]
        momentum_targets = [momentum_target, momentum_target]
        scheduler = CyclicLR(self.opt, base_lr=1, max_lr=5, step_size_up=4,
                             cycle_momentum=True, base_momentum=1, max_momentum=5,
                             mode='triangular2')
        self._test_cycle_lr(scheduler, lr_targets, momentum_targets, len(lr_target))

    def test_cycle_lr_exp_range_mode_one_lr(self):
        base_lr, max_lr = 1, 5
        diff_lr = max_lr - base_lr
        gamma = 0.9
        xs = [0, 0.25, 0.5, 0.75, 1, 0.75, 0.50, 0.25, 0, 0.25, 0.5, 0.75, 1]
        lr_target = [base_lr + x * diff_lr * gamma**i for i, x in enumerate(xs)]
        momentum_target = [max_lr - x * diff_lr * gamma**i for i, x in enumerate(xs)]
        lr_targets = [lr_target, lr_target]
        momentum_targets = [momentum_target, momentum_target]
        scheduler = CyclicLR(self.opt, base_lr=base_lr,
                             max_lr=max_lr, step_size_up=4,
                             cycle_momentum=True, base_momentum=base_lr, max_momentum=max_lr,
                             mode='exp_range', gamma=gamma)
        self._test_cycle_lr(scheduler, lr_targets, momentum_targets, len(lr_target))

    def test_cycle_lr_triangular_mode(self):
        lr_target_1 = [1, 2, 3, 4, 5, 4, 3, 2, 1, 2, 3]
        lr_target_2 = [x + 1 for x in lr_target_1]
        lr_targets = [lr_target_1, lr_target_2]
        momentum_target_1 = [5, 4, 3, 2, 1, 2, 3, 4, 5, 4, 3]
        momentum_target_2 = [x + 1 for x in momentum_target_1]
        momentum_targets = [momentum_target_1, momentum_target_2]
        scheduler = CyclicLR(self.opt, base_lr=[1, 2], max_lr=[5, 6], step_size_up=4,
                             cycle_momentum=True, base_momentum=[1, 2], max_momentum=[5, 6],
                             mode='triangular')
        self._test_cycle_lr(scheduler, lr_targets, momentum_targets, len(lr_target_1))

    def test_cycle_lr_triangular2_mode(self):
        lr_target_1 = [1, 2, 3, 4, 5, 4, 3, 2, 1, 1.5, 2.0, 2.5, 3.0, 2.5, 2.0, 1.5, 1,
                       1.25, 1.50, 1.75, 2.00, 1.75]
        lr_target_2 = [x + 2 for x in lr_target_1]
        lr_targets = [lr_target_1, lr_target_2]
        momentum_target_1 = [5.0, 4.0, 3.0, 2.0, 1.0, 2.0, 3.0, 4.0, 5.0, 4.5, 4.0, 3.5,
                             3.0, 3.5, 4.0, 4.5, 5.0, 4.75, 4.5, 4.25, 4.0, 4.25]
        momentum_target_2 = [x + 2 for x in momentum_target_1]
        momentum_targets = [momentum_target_1, momentum_target_2]
        scheduler = CyclicLR(self.opt, base_lr=[1, 3], max_lr=[5, 7], step_size_up=4,
                             cycle_momentum=True, base_momentum=[1, 3], max_momentum=[5, 7],
                             mode='triangular2')
        self._test_cycle_lr(scheduler, lr_targets, momentum_targets, len(lr_target_1))

    def test_cycle_lr_exp_range_mode(self):
        base_lr_1, max_lr_1 = 1, 5
        base_lr_2, max_lr_2 = 5, 12

        diff_lr_1 = max_lr_1 - base_lr_1
        diff_lr_2 = max_lr_2 - base_lr_2

        gamma = 0.9
        xs = [0, 0.25, 0.5, 0.75, 1, 0.75, 0.50, 0.25, 0, 0.25, 0.5, 0.75, 1]
        lr_target_1 = [base_lr_1 + x * diff_lr_1 * gamma**i for i, x in enumerate(xs)]
        lr_target_2 = [base_lr_2 + x * diff_lr_2 * gamma**i for i, x in enumerate(xs)]
        lr_targets = [lr_target_1, lr_target_2]
        momentum_target_1 = [max_lr_1 - x * diff_lr_1 * gamma**i for i, x in enumerate(xs)]
        momentum_target_2 = [max_lr_2 - x * diff_lr_2 * gamma**i for i, x in enumerate(xs)]
        momentum_targets = [momentum_target_1, momentum_target_2]
        scheduler = CyclicLR(self.opt, base_lr=[base_lr_1, base_lr_2],
                             max_lr=[max_lr_1, max_lr_2], step_size_up=4,
                             cycle_momentum=True, base_momentum=[base_lr_1, base_lr_2],
                             max_momentum=[max_lr_1, max_lr_2],
                             mode='exp_range', gamma=gamma)
        self._test_cycle_lr(scheduler, lr_targets, momentum_targets, len(lr_target_1))

    def test_cycle_lr_triangular_mode_step_size_up_down(self):
        lr_target = [1.0, 2.0, 3.0, 4.0, 5.0, 13.0 / 3, 11.0 / 3, 9.0 / 3, 7.0 / 3, 5.0 / 3, 1.0]
        lr_targets = [lr_target, lr_target]
        momentum_target = [5.0, 4.0, 3.0, 2.0, 1.0, 5.0 / 3, 7.0 / 3, 3.0, 11.0 / 3, 13.0 / 3, 5.0]
        momentum_targets = [momentum_target, momentum_target]

        scheduler = CyclicLR(self.opt, base_lr=1, max_lr=5,
                             step_size_up=4,
                             step_size_down=6,
                             cycle_momentum=True,
                             base_momentum=1, max_momentum=5,
                             mode='triangular')
        self._test_cycle_lr(scheduler, lr_targets, momentum_targets, len(lr_target))

    def test_cycle_lr_triangular2_mode_step_size_up_down(self):
        lr_base_target = ([
            1.0, 3.0, 5.0, 13.0 / 3, 11.0 / 3, 9.0 / 3, 7.0 / 3, 5.0 / 3, 1.0, 2.0, 3.0, 8.0 / 3,
            7.0 / 3, 6.0 / 3, 5.0 / 3, 4.0 / 3, 1.0, 3.0 / 2, 2.0, 11.0 / 6, 10.0 / 6, 9.0 / 6,
            8.0 / 6, 7.0 / 6
        ])
        momentum_base_target = ([
            5.0, 3.0, 1.0, 5.0 / 3, 7.0 / 3, 3.0, 11.0 / 3, 13.0 / 3, 5.0, 4.0, 3.0, 10.0 / 3,
            11.0 / 3, 4.0, 13.0 / 3, 14.0 / 3, 5.0, 4.5, 4.0, 25.0 / 6, 13.0 / 3, 4.5, 14.0 / 3,
            29.0 / 6
        ])
        deltas = [2 * i for i in range(0, 2)]
        base_lrs = [1 + delta for delta in deltas]
        max_lrs = [5 + delta for delta in deltas]
        lr_targets = [[x + delta for x in lr_base_target] for delta in deltas]
        momentum_targets = [[x + delta for x in momentum_base_target] for delta in deltas]
        scheduler = CyclicLR(
            self.opt,
            base_lr=base_lrs,
            max_lr=max_lrs,
            step_size_up=2,
            step_size_down=6,
            cycle_momentum=True,
            base_momentum=base_lrs,
            max_momentum=max_lrs,
            mode='triangular2')
        self._test_cycle_lr(scheduler, lr_targets, momentum_targets, len(lr_base_target))

    def test_cycle_lr_exp_range_mode_step_size_up_down(self):
        base_lr, max_lr = 1, 5
        diff_lr = max_lr - base_lr
        gamma = 0.9
        xs = ([
            0.0, 0.5, 1.0, 5.0 / 6, 4.0 / 6, 3.0 / 6, 2.0 / 6, 1.0 / 6, 0.0, 0.5, 1.0, 5.0 / 6,
            4.0 / 6
        ])
        lr_target = [base_lr + x * diff_lr * gamma**i for i, x in enumerate(xs)]
        lr_targets = [lr_target, lr_target]
        momentum_target = [max_lr - x * diff_lr * gamma**i for i, x in enumerate(xs)]
        momentum_targets = [momentum_target, momentum_target]
        scheduler = CyclicLR(self.opt, base_lr=base_lr, max_lr=max_lr,
                             step_size_up=2, step_size_down=6,
                             cycle_momentum=True, base_momentum=base_lr,
                             max_momentum=max_lr,
                             mode='exp_range', gamma=gamma)
        self._test_cycle_lr(scheduler, lr_targets, momentum_targets, len(lr_target))

    def test_cycle_lr_with_momentumless_optimizer(self):
        # Note [Temporarily set optimizer to Adam]
        # ~~~~~~~~~~~~~~~~~~~~~~~~~~~~~~~~~~~~~~~~
        # The TestLRScheduler object carries around an SGD optimizer to avoid having to
        # instantiate one for every test. This gets in the way for our very specific case
        # in which we need to use Adam (or really any optimizer that doesn't use momentum)
        # in order to test that the momentum bug in CyclicLR is fixed (the bug is described
        # in more detail in https://github.com/pytorch/pytorch/issues/19003 ).
        old_opt = self.opt
        self.opt = optim.Adam(
            [{'params': self.net.conv1.parameters()}, {'params': self.net.conv2.parameters(), 'lr': 0.5}],
            lr=0.05)

        lr_target = [1, 2, 3, 4, 5, 4, 3, 2, 1, 2, 3]
        lr_targets = [lr_target, lr_target]
        momentum_target = [None] * len(lr_target)
        momentum_targets = [momentum_target, momentum_target]
        scheduler = CyclicLR(self.opt, base_lr=1, max_lr=5, step_size_up=4,
                             cycle_momentum=False, mode='triangular')
        self._test_cycle_lr(scheduler, lr_targets, momentum_targets, len(lr_target))

        self.opt = old_opt  # set optimizer back to SGD

    def test_cycle_lr_cycle_momentum_fail_with_momentumless_optimizer(self):
        with self.assertRaises(ValueError):
            adam_opt = optim.Adam(self.net.parameters())
            scheduler = CyclicLR(adam_opt, base_lr=1, max_lr=5, cycle_momentum=True)

    def test_onecycle_lr_invalid_anneal_strategy(self):
        with self.assertRaises(ValueError):
            scheduler = OneCycleLR(self.opt, max_lr=1e-3, total_steps=10, anneal_strategy="CATS")

    def test_onecycle_lr_invalid_pct_start(self):
        with self.assertRaises(ValueError):
            scheduler = OneCycleLR(self.opt, max_lr=1e-3, total_steps=10, pct_start=1.1)

    def test_onecycle_lr_cannot_calculate_total_steps(self):
        with self.assertRaises(ValueError):
            scheduler = OneCycleLR(self.opt, max_lr=1e-3)

    def test_onecycle_lr_linear_annealing(self):
        lr_target = [1, 13, 25, 21.5, 18, 14.5, 11, 7.5, 4, 0.5]
        momentum_target = [22, 11.5, 1, 4, 7, 10, 13, 16, 19, 22]
        lr_targets = [lr_target, lr_target]
        momentum_targets = [momentum_target, momentum_target]
        scheduler = OneCycleLR(self.opt, max_lr=25, final_div_factor=2, base_momentum=1, max_momentum=22,
                               total_steps=10, anneal_strategy='linear')
        self._test_cycle_lr(scheduler, lr_targets, momentum_targets, 10)

    def test_onecycle_lr_linear_annealing_three_phases(self):
        lr_target = [1, 9, 17, 25, 17, 9, 1, 0.75, 0.5, 0.25]
        momentum_target = [22, 15, 8, 1, 8, 15, 22, 22, 22, 22]
        lr_targets = [lr_target, lr_target]
        momentum_targets = [momentum_target, momentum_target]
        scheduler = OneCycleLR(self.opt, max_lr=25, div_factor=25,
                               base_momentum=1, max_momentum=22,
                               total_steps=10, anneal_strategy='linear',
                               pct_start=0.4, final_div_factor=4,
                               three_phase=True)
        self._test_cycle_lr(scheduler, lr_targets, momentum_targets, 10)

    def test_onecycle_lr_cosine_annealing(self):
        def annealing_cos(start, end, pct):
            cos_out = math.cos(math.pi * pct) + 1
            return end + (start - end) / 2.0 * cos_out
        lr_target = [1, 13, 25, annealing_cos(25, 0.5, 1 / 7.0), annealing_cos(25, 0.5, 2 / 7.0),
                     annealing_cos(25, 0.5, 3 / 7.0), annealing_cos(25, 0.5, 4 / 7.0), annealing_cos(25, 0.5, 5 / 7.0),
                     annealing_cos(25, 0.5, 6 / 7.0), 0.5]
        momentum_target = [22, 11.5, 1, annealing_cos(1, 22, 1 / 7.0), annealing_cos(1, 22, 2 / 7.0),
                           annealing_cos(1, 22, 3 / 7.0), annealing_cos(1, 22, 4 / 7.0), annealing_cos(1, 22, 5 / 7.0),
                           annealing_cos(1, 22, 6 / 7.0), 22]
        lr_targets = [lr_target, lr_target]
        momentum_targets = [momentum_target, momentum_target]
        scheduler = OneCycleLR(self.opt, max_lr=25, final_div_factor=2, base_momentum=1, max_momentum=22,
                               total_steps=10)
        self._test_cycle_lr(scheduler, lr_targets, momentum_targets, 10)

    def test_cycle_lr_with_adam(self):
        old_opt = self.opt
        self.opt = optim.Adam(
            [{'params': self.net.conv1.parameters()}, {'params': self.net.conv2.parameters(), 'lr': 0.5}],
            lr=0.05)

        lr_target = [1, 13, 25, 21.5, 18, 14.5, 11, 7.5, 4, 0.5]
        momentum_target = [22, 11.5, 1, 4, 7, 10, 13, 16, 19, 22]
        lr_targets = [lr_target, lr_target]
        momentum_targets = [momentum_target, momentum_target]
        scheduler = OneCycleLR(self.opt, max_lr=25, final_div_factor=2, base_momentum=1, max_momentum=22,
                               total_steps=10, anneal_strategy='linear')
        self._test_cycle_lr(scheduler, lr_targets, momentum_targets, 10, use_beta1=True)
        self.opt = old_opt  # set optimizer back to SGD

    def test_lambda_lr(self):
        epochs = 10
        self.opt.param_groups[0]['lr'] = 0.05
        self.opt.param_groups[1]['lr'] = 0.4
        targets = [[0.05 * (0.9 ** x) for x in range(epochs)], [0.4 * (0.8 ** x) for x in range(epochs)]]
        scheduler = LambdaLR(self.opt,
                             lr_lambda=[lambda x1: 0.9 ** x1, lambda x2: 0.8 ** x2])
        self._test(scheduler, targets, epochs)

    def test_multiplicative_lr(self):
        epochs = 10
        self.opt.param_groups[0]['lr'] = 0.05
        self.opt.param_groups[1]['lr'] = 0.4
        targets = [[0.05 * (0.9 ** x) for x in range(epochs)], [0.4 * (0.8 ** x) for x in range(epochs)]]
        scheduler = MultiplicativeLR(self.opt, lr_lambda=[lambda x1: 0.9, lambda x2: 0.8])
        self._test(scheduler, targets, epochs)

    def test_CosineAnnealingWarmRestarts_lr1(self):
        iters = 100
        eta_min = 1e-10
        T_mults = [1, 2, 4]
        for T_mult in T_mults:
            T_i = 10
            T_cur = 0
            targets = [[0.05], [0.5]]
            scheduler = CosineAnnealingWarmRestarts(self.opt, T_0=T_i, T_mult=T_mult, eta_min=eta_min)
            for _ in range(1, iters, 1):
                T_cur += 1
                if T_cur >= T_i:
                    T_cur = T_cur - T_i
                    T_i = int(T_mult) * T_i
                targets[0] += [eta_min + (0.05 - eta_min) * (1 + math.cos(math.pi * T_cur / T_i)) / 2]
                targets[1] += [eta_min + (0.5 - eta_min) * (1 + math.cos(math.pi * T_cur / T_i)) / 2]
            self._test(scheduler, targets, iters)

    def test_CosineAnnealingWarmRestarts_lr2(self):
        iters = 30
        eta_min = 1e-10
        T_mults = [1, 2, 4]
        for T_mult in T_mults:
            T_i = 10
            T_cur = 0
            targets = [[0.05], [0.5]]
            scheduler = CosineAnnealingWarmRestarts(self.opt, T_0=T_i, T_mult=T_mult, eta_min=eta_min)
            for _ in torch.arange(0.1, iters, 0.1):
                T_cur = round(T_cur + 0.1, 1)
                if T_cur >= T_i:
                    T_cur = T_cur - T_i
                    T_i = int(T_mult) * T_i
                targets[0] += [eta_min + (0.05 - eta_min) * (1 + math.cos(math.pi * T_cur / T_i)) / 2]
                targets[1] += [eta_min + (0.5 - eta_min) * (1 + math.cos(math.pi * T_cur / T_i)) / 2]
            self._test_CosineAnnealingWarmRestarts(scheduler, targets, iters)

    def test_CosineAnnealingWarmRestarts_lr3(self):
        epochs_for_T_mults = [[0, 1, 2, 3, 4, 5, 12, 27, 3, 4, 5, 6, 13],
                              [0, 1, 2, 3, 4, 5, 25, 32, 33, 34, 80, 81, 3],
                              [0, 0.1, 0.2, 0.3, 1.3, 2.3, 17.5, 18.5, 19.5, 29.5, 30.5, 31.5, 50]]
        T_curs_for_T_mults = [[1, 2, 3, 4, 5, 2, 7, 3, 4, 5, 6, 3],
                              [1, 2, 3, 4, 5, 15, 2, 3, 4, 10, 11, 3],
                              [0.1, 0.2, 0.3, 1.3, 2.3, 7.5, 8.5, 9.5, 19.5, 20.5, 21.5, 10]]
        T_is_for_T_mults = [[10, 10, 10, 10, 10, 10, 10, 10, 10, 10, 10, 10],
                            [10, 10, 10, 10, 10, 20, 40, 40, 40, 80, 80, 10],
                            [10, 10, 10, 10, 10, 30, 30, 30, 30, 30, 30, 90]]
        eta_min = 1e-10
        T_mults = [1, 2, 3]
        for epochs, T_mult, T_curs, T_is in zip(epochs_for_T_mults, T_mults, T_curs_for_T_mults, T_is_for_T_mults):
            targets = [[0.05], [0.5]]
            scheduler = CosineAnnealingWarmRestarts(self.opt, T_0=10, T_mult=T_mult, eta_min=eta_min)
            for T_cur, T_i in zip(T_curs, T_is):
                targets[0] += [eta_min + (0.05 - eta_min) * (1 + math.cos(math.pi * T_cur / T_i)) / 2]
                targets[1] += [eta_min + (0.5 - eta_min) * (1 + math.cos(math.pi * T_cur / T_i)) / 2]
            self._test_interleaved_CosineAnnealingWarmRestarts(scheduler, targets, epochs)

    def test_swalr_no_anneal(self):
        epochs, swa_start, swa_lr = 10, 5, 0.01
        initial_lrs = [group['lr'] for group in self.opt.param_groups]
        targets = [[lr] * (swa_start + 1) + [swa_lr] * (epochs - swa_start - 1)
                   for lr in initial_lrs]
        swa_scheduler = SWALR(self.opt, anneal_epochs=1, swa_lr=swa_lr)
        self._test_swalr(swa_scheduler, None, targets, swa_start, epochs)

    def test_swalr_cosine_anneal_after_multiplicative(self):
        # same swa_lr for different param_groups
        epochs, swa_start, swa_lr, anneal_epochs = 15, 5, 0.01, 5
        mult_factor = 0.9
        scheduler = MultiplicativeLR(self.opt, lr_lambda=lambda epoch: mult_factor)
        swa_scheduler = SWALR(self.opt, anneal_epochs=anneal_epochs, swa_lr=swa_lr)

        def anneal_coef(t):
            if t + 1 >= anneal_epochs:
                return 0.
            return (1 + math.cos(math.pi * (t + 1) / anneal_epochs)) / 2

        initial_lrs = [group['lr'] for group in self.opt.param_groups]
        targets_before_swa = [[lr * mult_factor**i for i in range(swa_start + 1)]
                              for lr in initial_lrs]
        swa_epochs = epochs - swa_start - 1
        targets = [lrs + [lrs[-1] * anneal_coef(t) + swa_lr * (1 - anneal_coef(t)) for t in range(swa_epochs)]
                   for lrs in targets_before_swa]

        self._test_swalr(swa_scheduler, scheduler, targets, swa_start, epochs)

    def test_swalr_linear_anneal_after_multiplicative(self):
        # separate swa_lr for different param_groups
        epochs, swa_start, swa_lrs, anneal_epochs = 15, 5, [0.01, 0.02], 4
        mult_factor = 0.9
        scheduler = MultiplicativeLR(self.opt, lr_lambda=lambda epoch: mult_factor)
        swa_scheduler = SWALR(self.opt, anneal_epochs=anneal_epochs,
                              anneal_strategy="linear", swa_lr=swa_lrs)

        def anneal_coef(t):
            if t + 1 >= anneal_epochs:
                return 0.
            return 1 - (t + 1) / anneal_epochs

        initial_lrs = [group['lr'] for group in self.opt.param_groups]
        targets_before_swa = [[lr * mult_factor**i for i in range(swa_start + 1)]
                              for lr in initial_lrs]
        swa_epochs = epochs - swa_start - 1
        targets = [lrs + [lrs[-1] * anneal_coef(t) + swa_lr * (1 - anneal_coef(t)) for t in range(swa_epochs)]
                   for lrs, swa_lr in zip(targets_before_swa, swa_lrs)]

        self._test_swalr(swa_scheduler, scheduler, targets, swa_start, epochs)

    def _test_swalr(self, swa_scheduler, scheduler, targets, swa_start, epochs):
        for epoch in range(epochs):
            for param_group, target in zip(self.opt.param_groups, targets):
                self.assertEqual(target[epoch], param_group['lr'],
                                 msg='LR is wrong in epoch {}: expected {}, got {}'.format(
                                     epoch, target[epoch], param_group['lr']), atol=1e-5, rtol=0)
            if epoch >= swa_start:
                swa_scheduler.step()
            elif scheduler is not None:
                scheduler.step()

    def test_swalr_hypers(self):
        # Test that SWALR raises errors for incorrect hyper-parameters
        with self.assertRaisesRegex(ValueError, "anneal_strategy must"):
            swa_scheduler = SWALR(self.opt, anneal_strategy="exponential", swa_lr=1.)

        with self.assertRaisesRegex(ValueError, "anneal_epochs must"):
            swa_scheduler = SWALR(self.opt, anneal_epochs=-1, swa_lr=1.)
        with self.assertRaisesRegex(ValueError, "anneal_epochs must"):
            swa_scheduler = SWALR(self.opt, anneal_epochs=1.7, swa_lr=1.)
        with self.assertRaisesRegex(ValueError, "swa_lr must"):
            swa_scheduler = SWALR(self.opt, swa_lr=[1., 0.1, 0.01])

    def test_step_lr_state_dict(self):
        self._check_scheduler_state_dict(
            lambda: StepLR(self.opt, gamma=0.1, step_size=3),
            lambda: StepLR(self.opt, gamma=0.01 / 2, step_size=1))

    def test_multi_step_lr_state_dict(self):
        self._check_scheduler_state_dict(
            lambda: MultiStepLR(self.opt, gamma=0.1, milestones=[2, 5, 9]),
            lambda: MultiStepLR(self.opt, gamma=0.01, milestones=[1, 4, 6]))

    def test_exp_step_lr_state_dict(self):
        self._check_scheduler_state_dict(
            lambda: ExponentialLR(self.opt, gamma=0.1),
            lambda: ExponentialLR(self.opt, gamma=0.01))

    def test_cosine_lr_state_dict(self):
        epochs = 10
        eta_min = 1e-10
        self._check_scheduler_state_dict(
            lambda: CosineAnnealingLR(self.opt, T_max=epochs, eta_min=eta_min),
            lambda: CosineAnnealingLR(self.opt, T_max=epochs // 2, eta_min=eta_min / 2),
            epochs=epochs)

    def test_reduce_lr_on_plateau_state_dict(self):
        scheduler = ReduceLROnPlateau(self.opt, mode='min', factor=0.1, patience=2)
        for score in [1.0, 2.0, 3.0, 4.0, 3.0, 4.0, 5.0, 3.0, 2.0, 1.0]:
            scheduler.step(score)
        scheduler_copy = ReduceLROnPlateau(self.opt, mode='max', factor=0.5, patience=10)
        scheduler_copy.load_state_dict(scheduler.state_dict())
        for key in scheduler.__dict__.keys():
            if key not in {'optimizer', 'is_better'}:
                self.assertEqual(scheduler.__dict__[key], scheduler_copy.__dict__[key])

    def test_lambda_lr_state_dict_fn(self):
        scheduler = LambdaLR(self.opt, lr_lambda=lambda x: x)
        state = scheduler.state_dict()
        self.assertIsNone(state['lr_lambdas'][0])

        scheduler_copy = LambdaLR(self.opt, lr_lambda=lambda x: x)
        scheduler_copy.load_state_dict(state)
        for key in scheduler.__dict__.keys():
            if key not in {'optimizer', 'lr_lambdas'}:
                self.assertEqual(scheduler.__dict__[key], scheduler_copy.__dict__[key])

    def test_lambda_lr_state_dict_obj(self):
        scheduler = LambdaLR(self.opt, lr_lambda=LambdaLRTestObject(10))
        state = scheduler.state_dict()
        self.assertIsNotNone(state['lr_lambdas'][0])

        scheduler_copy = LambdaLR(self.opt, lr_lambda=LambdaLRTestObject(-1))
        scheduler_copy.load_state_dict(state)
        for key in scheduler.__dict__.keys():
            if key not in {'optimizer'}:
                self.assertEqual(scheduler.__dict__[key], scheduler_copy.__dict__[key])

    def test_CosineAnnealingWarmRestarts_lr_state_dict(self):
        self._check_scheduler_state_dict(
            lambda: CosineAnnealingWarmRestarts(self.opt, T_0=10, T_mult=2),
            lambda: CosineAnnealingWarmRestarts(self.opt, T_0=100))

    def test_swa_lr_state_dict(self):
        self._check_scheduler_state_dict(
            lambda: SWALR(self.opt, anneal_epochs=3, swa_lr=0.5),
            lambda: SWALR(self.opt, anneal_epochs=10, anneal_strategy="linear", swa_lr=5.))

    def _check_scheduler_state_dict(self, constr, constr2, epochs=10):
        scheduler = constr()
        for _ in range(epochs):
            scheduler.step()
        scheduler_copy = constr2()
        scheduler_copy.load_state_dict(scheduler.state_dict())
        for key in scheduler.__dict__.keys():
            if key != 'optimizer':
                self.assertEqual(scheduler.__dict__[key], scheduler_copy.__dict__[key])
        self.assertEqual(scheduler.get_last_lr(), scheduler_copy.get_last_lr())

    def _test_get_last_lr(self, schedulers, targets, epochs=10):
        if isinstance(schedulers, _LRScheduler):
            schedulers = [schedulers]
        for epoch in range(epochs):
            result = [scheduler.get_last_lr() for scheduler in schedulers]
            [scheduler.step() for scheduler in schedulers]
            target = [[t[epoch] for t in targets]] * len(schedulers)
            for t, r in zip(target, result):
                self.assertEqual(target, result,
                                 msg='LR is wrong in epoch {}: expected {}, got {}'.format(
                                     epoch, t, r), atol=1e-5, rtol=0)

    def _test_with_epoch(self, schedulers, targets, epochs=10):
        if isinstance(schedulers, _LRScheduler):
            schedulers = [schedulers]
        for epoch in range(epochs):
            [scheduler.step(epoch) for scheduler in schedulers]  # step before assert: skip initial lr
            for param_group, target in zip(self.opt.param_groups, targets):
                self.assertEqual(target[epoch], param_group['lr'],
                                 msg='LR is wrong in epoch {}: expected {}, got {}'.format(
                                     epoch, target[epoch], param_group['lr']), atol=1e-5, rtol=0)

    def _test(self, schedulers, targets, epochs=10):
        if isinstance(schedulers, _LRScheduler):
            schedulers = [schedulers]
        for epoch in range(epochs):
            for param_group, target in zip(self.opt.param_groups, targets):
                self.assertEqual(target[epoch], param_group['lr'],
                                 msg='LR is wrong in epoch {}: expected {}, got {}'.format(
                                     epoch, target[epoch], param_group['lr']), atol=1e-5, rtol=0)
            [scheduler.step() for scheduler in schedulers]

    def _test_CosineAnnealingWarmRestarts(self, scheduler, targets, epochs=10):
        for index, epoch in enumerate(torch.arange(0, epochs, 0.1)):
            epoch = round(epoch.item(), 1)
            scheduler.step(epoch)
            for param_group, target in zip(self.opt.param_groups, targets):
                self.assertEqual(target[index], param_group['lr'],
                                 msg='LR is wrong in epoch {}: expected {}, got {}'.format(
                                     epoch, target[index], param_group['lr']), atol=1e-5, rtol=0)

    def _test_interleaved_CosineAnnealingWarmRestarts(self, scheduler, targets, epochs):
        for index, epoch in enumerate(epochs):
            scheduler.step(epoch)
            for param_group, target in zip(self.opt.param_groups, targets):
                self.assertEqual(target[index], param_group['lr'],
                                 msg='LR is wrong in epoch {}: expected {}, got {}'.format(
                                     epoch, target[index], param_group['lr']), atol=1e-5, rtol=0)

    def _test_against_closed_form(self, scheduler, closed_form_scheduler, epochs=10):
        self.setUp()
        targets = []
        for epoch in range(epochs):
            closed_form_scheduler.step(epoch)
            targets.append([group['lr'] for group in self.opt.param_groups])
        self.setUp()
        for epoch in range(epochs):
            scheduler.step()
            for i, param_group in enumerate(self.opt.param_groups):
                self.assertEqual(targets[epoch][i], param_group['lr'],
                                 msg='LR is wrong in epoch {}: expected {}, got {}'.format(
                                     epoch, targets[epoch][i], param_group['lr']), atol=1e-5, rtol=0)

    def _test_reduce_lr_on_plateau(self, schedulers, targets, metrics, epochs=10, verbose=False):
        if isinstance(schedulers, _LRScheduler) or isinstance(schedulers, ReduceLROnPlateau):
            schedulers = [schedulers]
        for epoch in range(epochs):
            for scheduler in schedulers:
                if isinstance(scheduler, ReduceLROnPlateau):
                    scheduler.step(metrics[epoch])
                else:
                    scheduler.step()
            if verbose:
                print('epoch{}:\tlr={}'.format(epoch, self.opt.param_groups[0]['lr']))
            for param_group, target in zip(self.opt.param_groups, targets):
                self.assertEqual(target[epoch], param_group['lr'],
                                 msg='LR is wrong in epoch {}: expected {}, got {}'.format(
                                     epoch, target[epoch], param_group['lr']), atol=1e-5, rtol=0)

    def _test_cycle_lr(self, scheduler, lr_targets, momentum_targets, batch_iterations, verbose=False, use_beta1=False):
        for batch_num in range(batch_iterations):
            if verbose:
                if 'momentum' in self.opt.param_groups[0].keys():
                    print('batch{}:\tlr={},momentum={}'.format(batch_num, self.opt.param_groups[0]['lr'],
                                                               self.opt.param_groups[0]['momentum']))
                elif use_beta1 and 'betas' in self.opt.param_groups[0].keys():
                    print('batch{}:\tlr={},beta1={}'.format(batch_num, self.opt.param_groups[0]['lr'],
                                                            self.opt.param_groups[0]['betas'][0]))
                else:
                    print('batch{}:\tlr={}'.format(batch_num, self.opt.param_groups[0]['lr']))

            for param_group, lr_target, momentum_target in zip(self.opt.param_groups, lr_targets, momentum_targets):
                self.assertEqual(
                    lr_target[batch_num], param_group['lr'],
                    msg='LR is wrong in batch_num {}: expected {}, got {}'.format(
                        batch_num, lr_target[batch_num], param_group['lr']), atol=1e-5, rtol=0)

                if use_beta1 and 'betas' in param_group.keys():
                    self.assertEqual(
                        momentum_target[batch_num], param_group['betas'][0],
                        msg='Beta1 is wrong in batch_num {}: expected {}, got {}'.format(
                            batch_num, momentum_target[batch_num], param_group['betas'][0]), atol=1e-5, rtol=0)
                elif 'momentum' in param_group.keys():
                    self.assertEqual(
                        momentum_target[batch_num], param_group['momentum'],
                        msg='Momentum is wrong in batch_num {}: expected {}, got {}'.format(
                            batch_num, momentum_target[batch_num], param_group['momentum']), atol=1e-5, rtol=0)
            scheduler.step()

    def test_cosine_then_cyclic(self):
        # https://github.com/pytorch/pytorch/issues/21965

        max_lr = 0.3
        base_lr = 0.1
        optim_lr = 0.5

        model = torch.nn.Linear(2, 1)
        optimizer = torch.optim.SGD(model.parameters(), lr=optim_lr)
        lr_scheduler_1 = torch.optim.lr_scheduler.CosineAnnealingLR(optimizer, T_max=20, eta_min=0.1)
        lr_scheduler_2 = torch.optim.lr_scheduler.CyclicLR(
            optimizer, base_lr=base_lr, max_lr=max_lr, step_size_up=1, step_size_down=3
        )

        for i in range(40):
            if i <= lr_scheduler_1.T_max:
                lr_scheduler_1.step()
            else:
                lr_scheduler_2.step()
            last_lr = optimizer.param_groups[0]["lr"]

        self.assertLessEqual(last_lr, max_lr)


class SWATestDNN(torch.nn.Module):
    def __init__(self, input_features):
        super(SWATestDNN, self).__init__()
        self.n_features = 100
        self.fc1 = torch.nn.Linear(input_features, self.n_features)
        self.bn = torch.nn.BatchNorm1d(self.n_features)

    def compute_preactivation(self, x):
        return self.fc1(x)

    def forward(self, x):
        x = self.fc1(x)
        x = self.bn(x)
        return x


class SWATestCNN(torch.nn.Module):
    def __init__(self, input_channels):
        super(SWATestCNN, self).__init__()
        self.n_features = 10
        self.conv1 = torch.nn.Conv2d(input_channels, self.n_features, kernel_size=3, padding=1)
        self.bn = torch.nn.BatchNorm2d(self.n_features, momentum=0.3)

    def compute_preactivation(self, x):
        return self.conv1(x)

    def forward(self, x):
        x = self.conv1(x)
        x = self.bn(x)
        return x


class TestSWAUtils(TestCase):

    def _test_averaged_model(self, net_device, swa_device):
        dnn = torch.nn.Sequential(
            torch.nn.Conv2d(1, 5, kernel_size=3),
            torch.nn.ReLU(),
            torch.nn.MaxPool2d(kernel_size=2),
            torch.nn.BatchNorm2d(5, momentum=0.3),
            torch.nn.Conv2d(5, 2, kernel_size=3),
            torch.nn.ReLU(),
            torch.nn.Linear(5, 5),
            torch.nn.ReLU(),
            torch.nn.Linear(5, 10)
        ).to(net_device)

        averaged_dnn = AveragedModel(dnn, device=swa_device)
        averaged_params = [torch.zeros_like(param) for param in dnn.parameters()]
        n_updates = 10
        for i in range(n_updates):
            for p, p_avg in zip(dnn.parameters(), averaged_params):
                p.detach().add_(torch.randn_like(p))
                p_avg += p.detach() / n_updates
            averaged_dnn.update_parameters(dnn)

        for p_avg, p_swa in zip(averaged_params, averaged_dnn.parameters()):
            self.assertEqual(p_avg, p_swa)
            # Check that AveragedModel is on the correct device
            self.assertTrue(p_swa.device == swa_device)
            self.assertTrue(p.device == net_device)
        self.assertTrue(averaged_dnn.n_averaged.device == swa_device)

    def test_averaged_model_all_devices(self):
        cpu = torch.device("cpu")
        self._test_averaged_model(cpu, cpu)
        if torch.cuda.is_available():
            cuda = torch.device(0)
            self._test_averaged_model(cuda, cpu)
            self._test_averaged_model(cpu, cuda)
            self._test_averaged_model(cuda, cuda)

    def test_averaged_model_mixed_device(self):
        if not torch.cuda.is_available():
            return
        dnn = torch.nn.Sequential(
            torch.nn.Conv2d(1, 5, kernel_size=3),
            torch.nn.Linear(5, 10)
        )
        dnn[0].cuda()
        dnn[1].cpu()
        averaged_dnn = AveragedModel(dnn)
        averaged_params = [torch.zeros_like(param) for param in dnn.parameters()]
        n_updates = 10
        for i in range(n_updates):
            for p, p_avg in zip(dnn.parameters(), averaged_params):
                p.detach().add_(torch.randn_like(p))
                p_avg += p.detach() / n_updates
            averaged_dnn.update_parameters(dnn)

        for p_avg, p_swa in zip(averaged_params, averaged_dnn.parameters()):
            self.assertEqual(p_avg, p_swa)
            # Check that AveragedModel is on the correct device
            self.assertTrue(p_avg.device == p_swa.device)

    def test_averaged_model_state_dict(self):
        dnn = torch.nn.Sequential(
            torch.nn.Conv2d(1, 5, kernel_size=3),
            torch.nn.Linear(5, 10)
        )
        averaged_dnn = AveragedModel(dnn)
        averaged_dnn2 = AveragedModel(dnn)
        n_updates = 10
        for i in range(n_updates):
            for p in dnn.parameters():
                p.detach().add_(torch.randn_like(p))
            averaged_dnn.update_parameters(dnn)
        averaged_dnn2.load_state_dict(averaged_dnn.state_dict())
        for p_swa, p_swa2 in zip(averaged_dnn.parameters(), averaged_dnn2.parameters()):
            self.assertEqual(p_swa, p_swa2)
        self.assertTrue(averaged_dnn.n_averaged == averaged_dnn2.n_averaged)

    def test_averaged_model_exponential(self):
        # Test AveragedModel with EMA as avg_fn
        dnn = torch.nn.Sequential(
            torch.nn.Conv2d(1, 5, kernel_size=3),
            torch.nn.Linear(5, 10)
        )
        alpha = 0.9

        def avg_fn(p_avg, p, n_avg):
            return alpha * p_avg + (1 - alpha) * p
        averaged_dnn = AveragedModel(dnn, avg_fn=avg_fn)
        averaged_params = [torch.zeros_like(param) for param in dnn.parameters()]
        n_updates = 10
        for i in range(n_updates):
            updated_averaged_params = []
            for p, p_avg in zip(dnn.parameters(), averaged_params):
                p.detach().add_(torch.randn_like(p))
                if i == 0:
                    updated_averaged_params.append(p.clone())
                else:
                    updated_averaged_params.append((p_avg * alpha +
                                                   p * (1 - alpha)).clone())
            averaged_dnn.update_parameters(dnn)
            averaged_params = updated_averaged_params

        for p_avg, p_swa in zip(averaged_params, averaged_dnn.parameters()):
            self.assertEqual(p_avg, p_swa)

    def _test_update_bn(self, dnn, dl_x, dl_xy, cuda):

        preactivation_sum = torch.zeros(dnn.n_features)
        preactivation_squared_sum = torch.zeros(dnn.n_features)
        if cuda:
            preactivation_sum = preactivation_sum.cuda()
            preactivation_squared_sum = preactivation_squared_sum.cuda()
        total_num = 0
        for x in dl_x:
            x = x[0]
            if cuda:
                x = x.cuda()

            dnn.forward(x)
            preactivations = dnn.compute_preactivation(x)
            if len(preactivations.shape) == 4:
                preactivations = preactivations.transpose(1, 3)
            preactivations = preactivations.contiguous().view(-1, dnn.n_features)
            total_num += preactivations.shape[0]

            preactivation_sum += torch.sum(preactivations, dim=0)
            preactivation_squared_sum += torch.sum(preactivations**2, dim=0)

        preactivation_mean = preactivation_sum / total_num
        preactivation_var = preactivation_squared_sum / total_num
        preactivation_var = preactivation_var - preactivation_mean**2

        update_bn(dl_xy, dnn, device=x.device)
        self.assertEqual(preactivation_mean, dnn.bn.running_mean)
        self.assertEqual(preactivation_var, dnn.bn.running_var, atol=1e-1, rtol=0)

        def _reset_bn(module):
            if issubclass(module.__class__,
                          torch.nn.modules.batchnorm._BatchNorm):
                module.running_mean = torch.zeros_like(module.running_mean)
                module.running_var = torch.ones_like(module.running_var)
        # reset batch norm and run update_bn again
        dnn.apply(_reset_bn)
        update_bn(dl_xy, dnn, device=x.device)
        self.assertEqual(preactivation_mean, dnn.bn.running_mean)
        self.assertEqual(preactivation_var, dnn.bn.running_var, atol=1e-1, rtol=0)
        # using the dl_x loader instead of dl_xy
        dnn.apply(_reset_bn)
        update_bn(dl_x, dnn, device=x.device)
        self.assertEqual(preactivation_mean, dnn.bn.running_mean)
        self.assertEqual(preactivation_var, dnn.bn.running_var, atol=1e-1, rtol=0)

    def test_update_bn_dnn(self):
        # Test update_bn for a fully-connected network with BatchNorm1d
        objects, input_features = 100, 5
        x = torch.rand(objects, input_features)
        y = torch.rand(objects)
        ds_x = torch.utils.data.TensorDataset(x)
        ds_xy = torch.utils.data.TensorDataset(x, y)
        dl_x = torch.utils.data.DataLoader(ds_x, batch_size=5, shuffle=True)
        dl_xy = torch.utils.data.DataLoader(ds_xy, batch_size=5, shuffle=True)
        dnn = SWATestDNN(input_features=input_features)
        dnn.train()
        self._test_update_bn(dnn, dl_x, dl_xy, False)
        if torch.cuda.is_available():
            dnn = SWATestDNN(input_features=input_features)
            dnn.train()
            self._test_update_bn(dnn.cuda(), dl_x, dl_xy, True)
        self.assertTrue(dnn.training)

    def test_update_bn_cnn(self):
        # Test update_bn for convolutional network and BatchNorm2d
        objects = 100
        input_channels = 3
        height, width = 5, 5
        x = torch.rand(objects, input_channels, height, width)
        y = torch.rand(objects)
        ds_x = torch.utils.data.TensorDataset(x)
        ds_xy = torch.utils.data.TensorDataset(x, y)
        dl_x = torch.utils.data.DataLoader(ds_x, batch_size=5, shuffle=True)
        dl_xy = torch.utils.data.DataLoader(ds_xy, batch_size=5, shuffle=True)
        dnn = SWATestCNN(input_channels=input_channels)
        dnn.train()
        self._test_update_bn(dnn, dl_x, dl_xy, False)
        if torch.cuda.is_available():
            dnn = SWATestCNN(input_channels=input_channels)
            dnn.train()
            self._test_update_bn(dnn.cuda(), dl_x, dl_xy, True)
        self.assertTrue(dnn.training)

    def test_bn_update_eval_momentum(self):
        # check that update_bn preserves eval mode
        objects = 100
        input_channels = 3
        height, width = 5, 5
        x = torch.rand(objects, input_channels, height, width)
        ds_x = torch.utils.data.TensorDataset(x)
        dl_x = torch.utils.data.DataLoader(ds_x, batch_size=5, shuffle=True)
        dnn = SWATestCNN(input_channels=input_channels)
        dnn.eval()
        update_bn(dl_x, dnn)
        self.assertFalse(dnn.training)

        # check that momentum is preserved
        self.assertEqual(dnn.bn.momentum, 0.3)


if __name__ == '__main__':
    run_tests()<|MERGE_RESOLUTION|>--- conflicted
+++ resolved
@@ -331,6 +331,8 @@
             ((optim.Adamax, optim._multi_tensor.Adamax), dict(weight_decay=1)),
             ((optim.Adadelta, optim._multi_tensor.Adadelta), dict(weight_decay=0)),
             ((optim.Adadelta, optim._multi_tensor.Adadelta), dict(weight_decay=1)),
+            ((optim.Adagrad, optim._multi_tensor.Adagrad), dict(weight_decay=0)),
+            ((optim.Adagrad, optim._multi_tensor.Adagrad), dict(weight_decay=1)),
         ]
 
         kIterations = 11
@@ -479,7 +481,6 @@
                 optimizer(None, lr=1e-2, rho=1.1)
 
     def test_adagrad(self):
-<<<<<<< HEAD
         for optimizer in [optim.Adagrad, optim_mt.Adagrad]:
             self._test_basic_cases(
                 lambda weight, bias: optimizer([weight, bias], lr=1e-1)
@@ -509,45 +510,17 @@
             )
             with self.assertRaisesRegex(ValueError, "Invalid lr_decay value: -0.5"):
                 optimizer(None, lr=1e-2, lr_decay=-0.5)
-=======
-        self._test_basic_cases(
-            lambda weight, bias: optim.Adagrad([weight, bias], lr=1e-1)
-        )
-        self._test_basic_cases(
-            lambda weight, bias: optim.Adagrad([weight, bias], lr=1e-1,
-                                               initial_accumulator_value=0.1)
-        )
-        self._test_basic_cases(
-            lambda weight, bias: optim.Adagrad(
-                self._build_params_dict(weight, bias, lr=1e-2),
-                lr=1e-1)
-        )
-        self._test_basic_cases(
-            lambda weight, bias: optim.Adagrad(
-                self._build_params_dict(weight, bias, lr=1e-2),
-                lr=1e-1),
-            [lambda opt: ReduceLROnPlateau(opt)]
-        )
-        self._test_basic_cases(
-            lambda weight, bias: optim.Adagrad(
-                self._build_params_dict(weight, bias, lr=1e-2),
-                lr=1e-1),
-            [lambda opt: ReduceLROnPlateau(opt),
-             lambda opt: ExponentialLR(opt, gamma=0.99)]
-        )
-        with self.assertRaisesRegex(ValueError, "Invalid lr_decay value: -0.5"):
-            optim.Adagrad(None, lr=1e-2, lr_decay=-0.5)
->>>>>>> c9cd0045
 
     def test_adagrad_sparse(self):
-        self._test_rosenbrock_sparse(
-            lambda params: optim.Adagrad(params, lr=1e-1)
-        )
-        self._test_rosenbrock_sparse(
-            lambda params: optim.Adagrad(params, lr=0.1),
-            [lambda opt: StepLR(opt, gamma=1 - 1e-5, step_size=500),
-             lambda opt: ReduceLROnPlateau(opt, threshold=1e-4)]
-        )
+        for optimizer in [optim.Adagrad, optim_mt.Adagrad]:
+            self._test_rosenbrock_sparse(
+                lambda params: optimizer(params, lr=1e-1)
+            )
+            self._test_rosenbrock_sparse(
+                lambda params: optimizer(params, lr=0.1),
+                [lambda opt: StepLR(opt, gamma=1 - 1e-5, step_size=500),
+                 lambda opt: ReduceLROnPlateau(opt, threshold=1e-4)]
+            )
 
     def test_adamax(self):
         for optimizer in [optim.Adamax, optim_mt.Adamax]:
