import collections
import doctest
import functools
import itertools
import math
import os
import random
import re
import unittest
from typing import Any, Callable, Iterator, List, Tuple

import torch

from torch.testing._internal.common_utils import \
    (IS_FBCODE, IS_SANDCASTLE, IS_WINDOWS, TestCase, make_tensor, run_tests, skipIfRocm, slowTest)
from torch.testing._internal.framework_utils import calculate_shards
from torch.testing._internal.common_device_type import \
    (PYTORCH_TESTING_DEVICE_EXCEPT_FOR_KEY, PYTORCH_TESTING_DEVICE_ONLY_FOR_KEY, dtypes,
     get_device_type_test_bases, instantiate_device_type_tests, onlyCUDA, onlyOnCPUAndCUDA,
     deviceCountAtLeast)
from torch.testing._internal.common_methods_invocations import op_db
import torch.testing._internal.opinfo_helper as opinfo_helper
from torch.testing._asserts import UsageError

# For testing TestCase methods and torch.testing functions
class TestTesting(TestCase):
    # Ensure that assertEqual handles numpy arrays properly
    @dtypes(*(torch.testing.get_all_dtypes(include_half=True, include_bfloat16=False,
                                           include_bool=True, include_complex=True)))
    def test_assertEqual_numpy(self, device, dtype):
        S = 10
        test_sizes = [
            (),
            (0,),
            (S,),
            (S, S),
            (0, S),
            (S, 0)]
        for test_size in test_sizes:
            a = make_tensor(test_size, device, dtype, low=-5, high=5)
            a_n = a.cpu().numpy()
            msg = f'size: {test_size}'
            self.assertEqual(a_n, a, rtol=0, atol=0, msg=msg)
            self.assertEqual(a, a_n, rtol=0, atol=0, msg=msg)
            self.assertEqual(a_n, a_n, rtol=0, atol=0, msg=msg)

    # Tests that when rtol or atol (including self.precision) is set, then
    # the other is zeroed.
    # TODO: this is legacy behavior and should be updated after test
    # precisions are reviewed to be consistent with torch.isclose.
    @onlyOnCPUAndCUDA
    def test__comparetensors_legacy(self, device):
        a = torch.tensor((10000000.,))
        b = torch.tensor((10000002.,))

        x = torch.tensor((1.,))
        y = torch.tensor((1. + 1e-5,))

        # Helper for reusing the tensor values as scalars
        def _scalar_helper(a, b, rtol=None, atol=None):
            return self._compareScalars(a.item(), b.item(), rtol=rtol, atol=atol)

        for op in (self._compareTensors, _scalar_helper):
            # Tests default
            result, debug_msg = op(a, b)
            self.assertTrue(result)

            # Tests setting atol
            result, debug_msg = op(a, b, atol=2, rtol=0)
            self.assertTrue(result)

            # Tests setting atol too small
            result, debug_msg = op(a, b, atol=1, rtol=0)
            self.assertFalse(result)

            # Tests setting rtol too small
            result, debug_msg = op(x, y, atol=0, rtol=1.05e-5)
            self.assertTrue(result)

            # Tests setting rtol too small
            result, debug_msg = op(x, y, atol=0, rtol=1e-5)
            self.assertFalse(result)

    @onlyOnCPUAndCUDA
    def test__comparescalars_debug_msg(self, device):
        # float x float
        result, debug_msg = self._compareScalars(4., 7.)
        expected_msg = ("Comparing 4.0 and 7.0 gives a difference of 3.0, "
                        "but the allowed difference with rtol=1.3e-06 and "
                        "atol=1e-05 is only 1.9100000000000003e-05!")
        self.assertEqual(debug_msg, expected_msg)

        # complex x complex, real difference
        result, debug_msg = self._compareScalars(complex(1, 3), complex(3, 1))
        expected_msg = ("Comparing the real part 1.0 and 3.0 gives a difference "
                        "of 2.0, but the allowed difference with rtol=1.3e-06 "
                        "and atol=1e-05 is only 1.39e-05!")
        self.assertEqual(debug_msg, expected_msg)

        # complex x complex, imaginary difference
        result, debug_msg = self._compareScalars(complex(1, 3), complex(1, 5.5))
        expected_msg = ("Comparing the imaginary part 3.0 and 5.5 gives a "
                        "difference of 2.5, but the allowed difference with "
                        "rtol=1.3e-06 and atol=1e-05 is only 1.715e-05!")
        self.assertEqual(debug_msg, expected_msg)

        # complex x int
        result, debug_msg = self._compareScalars(complex(1, -2), 1)
        expected_msg = ("Comparing the imaginary part -2.0 and 0.0 gives a "
                        "difference of 2.0, but the allowed difference with "
                        "rtol=1.3e-06 and atol=1e-05 is only 1e-05!")
        self.assertEqual(debug_msg, expected_msg)

        # NaN x NaN, equal_nan=False
        result, debug_msg = self._compareScalars(float('nan'), float('nan'), equal_nan=False)
        expected_msg = ("Found nan and nan while comparing and either one is "
                        "nan and the other isn't, or both are nan and equal_nan "
                        "is False")
        self.assertEqual(debug_msg, expected_msg)

    # Checks that compareTensors provides the correct debug info
    @onlyOnCPUAndCUDA
    def test__comparetensors_debug_msg(self, device):
        # Acquires atol that will be used
        atol = max(1e-05, self.precision)

        # Checks float tensor comparisons (2D tensor)
        a = torch.tensor(((0, 6), (7, 9)), device=device, dtype=torch.float32)
        b = torch.tensor(((0, 7), (7, 22)), device=device, dtype=torch.float32)
        result, debug_msg = self._compareTensors(a, b)
        expected_msg = ("With rtol=1.3e-06 and atol={0}, found 2 element(s) (out of 4) "
                        "whose difference(s) exceeded the margin of error (including 0 nan comparisons). "
                        "The greatest difference was 13.0 (9.0 vs. 22.0), "
                        "which occurred at index (1, 1).").format(atol)
        self.assertEqual(debug_msg, expected_msg)

        # Checks float tensor comparisons (with extremal values)
        a = torch.tensor((float('inf'), 5, float('inf')), device=device, dtype=torch.float32)
        b = torch.tensor((float('inf'), float('nan'), float('-inf')), device=device, dtype=torch.float32)
        result, debug_msg = self._compareTensors(a, b)
        expected_msg = ("With rtol=1.3e-06 and atol={0}, found 2 element(s) (out of 3) "
                        "whose difference(s) exceeded the margin of error (including 1 nan comparisons). "
                        "The greatest difference was nan (5.0 vs. nan), "
                        "which occurred at index 1.").format(atol)
        self.assertEqual(debug_msg, expected_msg)

        # Checks float tensor comparisons (with finite vs nan differences)
        a = torch.tensor((20, -6), device=device, dtype=torch.float32)
        b = torch.tensor((-1, float('nan')), device=device, dtype=torch.float32)
        result, debug_msg = self._compareTensors(a, b)
        expected_msg = ("With rtol=1.3e-06 and atol={0}, found 2 element(s) (out of 2) "
                        "whose difference(s) exceeded the margin of error (including 1 nan comparisons). "
                        "The greatest difference was nan (-6.0 vs. nan), "
                        "which occurred at index 1.").format(atol)
        self.assertEqual(debug_msg, expected_msg)

        # Checks int tensor comparisons (1D tensor)
        a = torch.tensor((1, 2, 3, 4), device=device)
        b = torch.tensor((2, 5, 3, 4), device=device)
        result, debug_msg = self._compareTensors(a, b)
        expected_msg = ("Found 2 different element(s) (out of 4), "
                        "with the greatest difference of 3 (2 vs. 5) "
                        "occuring at index 1.")
        self.assertEqual(debug_msg, expected_msg)

        # Checks bool tensor comparisons (0D tensor)
        a = torch.tensor((True), device=device)
        b = torch.tensor((False), device=device)
        result, debug_msg = self._compareTensors(a, b)
        expected_msg = ("Found 1 different element(s) (out of 1), "
                        "with the greatest difference of 1 (1 vs. 0) "
                        "occuring at index 0.")
        self.assertEqual(debug_msg, expected_msg)

        # Checks complex tensor comparisons (real part)
        a = torch.tensor((1 - 1j, 4 + 3j), device=device)
        b = torch.tensor((1 - 1j, 1 + 3j), device=device)
        result, debug_msg = self._compareTensors(a, b)
        expected_msg = ("Real parts failed to compare as equal! "
                        "With rtol=1.3e-06 and atol={0}, "
                        "found 1 element(s) (out of 2) whose difference(s) exceeded the "
                        "margin of error (including 0 nan comparisons). The greatest difference was "
                        "3.0 (4.0 vs. 1.0), which occurred at index 1.").format(atol)
        self.assertEqual(debug_msg, expected_msg)

        # Checks complex tensor comparisons (imaginary part)
        a = torch.tensor((1 - 1j, 4 + 3j), device=device)
        b = torch.tensor((1 - 1j, 4 - 21j), device=device)
        result, debug_msg = self._compareTensors(a, b)
        expected_msg = ("Imaginary parts failed to compare as equal! "
                        "With rtol=1.3e-06 and atol={0}, "
                        "found 1 element(s) (out of 2) whose difference(s) exceeded the "
                        "margin of error (including 0 nan comparisons). The greatest difference was "
                        "24.0 (3.0 vs. -21.0), which occurred at index 1.").format(atol)
        self.assertEqual(debug_msg, expected_msg)

        # Checks size mismatch
        a = torch.tensor((1, 2), device=device)
        b = torch.tensor((3), device=device)
        result, debug_msg = self._compareTensors(a, b)
        expected_msg = ("Attempted to compare equality of tensors "
                        "with different sizes. Got sizes torch.Size([2]) and torch.Size([]).")
        self.assertEqual(debug_msg, expected_msg)

        # Checks dtype mismatch
        a = torch.tensor((1, 2), device=device, dtype=torch.long)
        b = torch.tensor((1, 2), device=device, dtype=torch.float32)
        result, debug_msg = self._compareTensors(a, b, exact_dtype=True)
        expected_msg = ("Attempted to compare equality of tensors "
                        "with different dtypes. Got dtypes torch.int64 and torch.float32.")
        self.assertEqual(debug_msg, expected_msg)

        # Checks device mismatch
        if self.device_type == 'cuda':
            a = torch.tensor((5), device='cpu')
            b = torch.tensor((5), device=device)
            result, debug_msg = self._compareTensors(a, b, exact_device=True)
            expected_msg = ("Attempted to compare equality of tensors "
                            "on different devices! Got devices cpu and cuda:0.")
            self.assertEqual(debug_msg, expected_msg)

    # Helper for testing _compareTensors and _compareScalars
    # Works on single element tensors
    def _comparetensors_helper(self, tests, device, dtype, equal_nan, exact_dtype=True, atol=1e-08, rtol=1e-05):
        for test in tests:
            a = torch.tensor((test[0],), device=device, dtype=dtype)
            b = torch.tensor((test[1],), device=device, dtype=dtype)

            # Tensor x Tensor comparison
            compare_result, debug_msg = self._compareTensors(a, b, rtol=rtol, atol=atol,
                                                             equal_nan=equal_nan,
                                                             exact_dtype=exact_dtype)
            self.assertEqual(compare_result, test[2])

            # Scalar x Scalar comparison
            compare_result, debug_msg = self._compareScalars(a.item(), b.item(),
                                                             rtol=rtol, atol=atol,
                                                             equal_nan=equal_nan)
            self.assertEqual(compare_result, test[2])

    def _isclose_helper(self, tests, device, dtype, equal_nan, atol=1e-08, rtol=1e-05):
        for test in tests:
            a = torch.tensor((test[0],), device=device, dtype=dtype)
            b = torch.tensor((test[1],), device=device, dtype=dtype)

            actual = torch.isclose(a, b, equal_nan=equal_nan, atol=atol, rtol=rtol)
            expected = test[2]
            self.assertEqual(actual.item(), expected)

    # torch.close is not implemented for bool tensors
    # see https://github.com/pytorch/pytorch/issues/33048
    def test_isclose_comparetensors_bool(self, device):
        tests = (
            (True, True, True),
            (False, False, True),
            (True, False, False),
            (False, True, False),
        )

        with self.assertRaises(RuntimeError):
            self._isclose_helper(tests, device, torch.bool, False)

        self._comparetensors_helper(tests, device, torch.bool, False)

    @dtypes(torch.uint8,
            torch.int8, torch.int16, torch.int32, torch.int64)
    def test_isclose_comparetensors_integer(self, device, dtype):
        tests = (
            (0, 0, True),
            (0, 1, False),
            (1, 0, False),
        )

        self._isclose_helper(tests, device, dtype, False)

        # atol and rtol tests
        tests = [
            (0, 1, True),
            (1, 0, False),
            (1, 3, True),
        ]

        self._isclose_helper(tests, device, dtype, False, atol=.5, rtol=.5)
        self._comparetensors_helper(tests, device, dtype, False, atol=.5, rtol=.5)

        if dtype is torch.uint8:
            tests = [
                (-1, 1, False),
                (1, -1, False)
            ]
        else:
            tests = [
                (-1, 1, True),
                (1, -1, True)
            ]

        self._isclose_helper(tests, device, dtype, False, atol=1.5, rtol=.5)
        self._comparetensors_helper(tests, device, dtype, False, atol=1.5, rtol=.5)

    @onlyOnCPUAndCUDA
    @dtypes(torch.float16, torch.float32, torch.float64)
    def test_isclose_comparetensors_float(self, device, dtype):
        tests = (
            (0, 0, True),
            (0, -1, False),
            (float('inf'), float('inf'), True),
            (-float('inf'), float('inf'), False),
            (float('inf'), float('nan'), False),
            (float('nan'), float('nan'), False),
            (0, float('nan'), False),
            (1, 1, True),
        )

        self._isclose_helper(tests, device, dtype, False)
        self._comparetensors_helper(tests, device, dtype, False)

        # atol and rtol tests
        eps = 1e-2 if dtype is torch.half else 1e-6
        tests = (
            (0, 1, True),
            (0, 1 + eps, False),
            (1, 0, False),
            (1, 3, True),
            (1 - eps, 3, False),
            (-.25, .5, True),
            (-.25 - eps, .5, False),
            (.25, -.5, True),
            (.25 + eps, -.5, False),
        )

        self._isclose_helper(tests, device, dtype, False, atol=.5, rtol=.5)
        self._comparetensors_helper(tests, device, dtype, False, atol=.5, rtol=.5)

        # equal_nan = True tests
        tests = (
            (0, float('nan'), False),
            (float('inf'), float('nan'), False),
            (float('nan'), float('nan'), True),
        )

        self._isclose_helper(tests, device, dtype, True)

        self._comparetensors_helper(tests, device, dtype, True)

    # torch.close with equal_nan=True is not implemented for complex inputs
    # see https://github.com/numpy/numpy/issues/15959
    # Note: compareTensor will compare the real and imaginary parts of a
    # complex tensors separately, unlike isclose.
    @dtypes(torch.complex64, torch.complex128)
    def test_isclose_comparetensors_complex(self, device, dtype):
        tests = (
            (complex(1, 1), complex(1, 1 + 1e-8), True),
            (complex(0, 1), complex(1, 1), False),
            (complex(1, 1), complex(1, 0), False),
            (complex(1, 1), complex(1, float('nan')), False),
            (complex(1, float('nan')), complex(1, float('nan')), False),
            (complex(1, 1), complex(1, float('inf')), False),
            (complex(float('inf'), 1), complex(1, float('inf')), False),
            (complex(-float('inf'), 1), complex(1, float('inf')), False),
            (complex(-float('inf'), 1), complex(float('inf'), 1), False),
            (complex(float('inf'), 1), complex(float('inf'), 1), True),
            (complex(float('inf'), 1), complex(float('inf'), 1 + 1e-4), False),
        )

        self._isclose_helper(tests, device, dtype, False)
        self._comparetensors_helper(tests, device, dtype, False)

        # atol and rtol tests

        # atol and rtol tests
        eps = 1e-6
        tests = (
            # Complex versions of float tests (real part)
            (complex(0, 0), complex(1, 0), True),
            (complex(0, 0), complex(1 + eps, 0), False),
            (complex(1, 0), complex(0, 0), False),
            (complex(1, 0), complex(3, 0), True),
            (complex(1 - eps, 0), complex(3, 0), False),
            (complex(-.25, 0), complex(.5, 0), True),
            (complex(-.25 - eps, 0), complex(.5, 0), False),
            (complex(.25, 0), complex(-.5, 0), True),
            (complex(.25 + eps, 0), complex(-.5, 0), False),
            # Complex versions of float tests (imaginary part)
            (complex(0, 0), complex(0, 1), True),
            (complex(0, 0), complex(0, 1 + eps), False),
            (complex(0, 1), complex(0, 0), False),
            (complex(0, 1), complex(0, 3), True),
            (complex(0, 1 - eps), complex(0, 3), False),
            (complex(0, -.25), complex(0, .5), True),
            (complex(0, -.25 - eps), complex(0, .5), False),
            (complex(0, .25), complex(0, -.5), True),
            (complex(0, .25 + eps), complex(0, -.5), False),
        )

        self._isclose_helper(tests, device, dtype, False, atol=.5, rtol=.5)
        self._comparetensors_helper(tests, device, dtype, False, atol=.5, rtol=.5)

        # atol and rtol tests for isclose
        tests = (
            # Complex-specific tests
            (complex(1, -1), complex(-1, 1), False),
            (complex(1, -1), complex(2, -2), True),
            (complex(-math.sqrt(2), math.sqrt(2)),
             complex(-math.sqrt(.5), math.sqrt(.5)), True),
            (complex(-math.sqrt(2), math.sqrt(2)),
             complex(-math.sqrt(.501), math.sqrt(.499)), False),
            (complex(2, 4), complex(1., 8.8523607), True),
            (complex(2, 4), complex(1., 8.8523607 + eps), False),
            (complex(1, 99), complex(4, 100), True),
        )

        self._isclose_helper(tests, device, dtype, False, atol=.5, rtol=.5)

        # atol and rtol tests for compareTensors
        tests = (
            (complex(1, -1), complex(-1, 1), False),
            (complex(1, -1), complex(2, -2), True),
            (complex(1, 99), complex(4, 100), False),
        )

        self._comparetensors_helper(tests, device, dtype, False, atol=.5, rtol=.5)

        # equal_nan = True tests
        tests = (
            (complex(1, 1), complex(1, float('nan')), False),
            (complex(float('nan'), 1), complex(1, float('nan')), False),
            (complex(float('nan'), 1), complex(float('nan'), 1), True),
        )

        with self.assertRaises(RuntimeError):
            self._isclose_helper(tests, device, dtype, True)

        self._comparetensors_helper(tests, device, dtype, True)

    # Tests that isclose with rtol or atol values less than zero throws a
    #   RuntimeError
    @dtypes(torch.bool, torch.uint8,
            torch.int8, torch.int16, torch.int32, torch.int64,
            torch.float16, torch.float32, torch.float64)
    def test_isclose_atol_rtol_greater_than_zero(self, device, dtype):
        t = torch.tensor((1,), device=device, dtype=dtype)

        with self.assertRaises(RuntimeError):
            torch.isclose(t, t, atol=-1, rtol=1)
        with self.assertRaises(RuntimeError):
            torch.isclose(t, t, atol=1, rtol=-1)
        with self.assertRaises(RuntimeError):
            torch.isclose(t, t, atol=-1, rtol=-1)

    @dtypes(torch.bool, torch.long, torch.float, torch.cfloat)
    def test_make_tensor(self, device, dtype):
        def check(size, low, high, requires_grad, noncontiguous):
            t = make_tensor(size, device, dtype, low=low, high=high,
                            requires_grad=requires_grad, noncontiguous=noncontiguous)

            self.assertEqual(t.shape, size)
            self.assertEqual(t.device, torch.device(device))
            self.assertEqual(t.dtype, dtype)

            low = -9 if low is None else low
            high = 9 if high is None else high

            if t.numel() > 0 and dtype in [torch.long, torch.float]:
                self.assertTrue(t.le(high).logical_and(t.ge(low)).all().item())

            if dtype in [torch.float, torch.cfloat]:
                self.assertEqual(t.requires_grad, requires_grad)
            else:
                self.assertFalse(t.requires_grad)

            if t.numel() > 1:
                self.assertEqual(t.is_contiguous(), not noncontiguous)
            else:
                self.assertTrue(t.is_contiguous())

        for size in (tuple(), (0,), (1,), (1, 1), (2,), (2, 3), (8, 16, 32)):
            check(size, None, None, False, False)
            check(size, 2, 4, True, True)

    def test_assert_messages(self, device):
        self.assertIsNone(self._get_assert_msg(msg=None))
        self.assertEqual("\nno_debug_msg", self._get_assert_msg("no_debug_msg"))
        self.assertEqual("no_user_msg", self._get_assert_msg(msg=None, debug_msg="no_user_msg"))
        self.assertEqual("debug_msg\nuser_msg", self._get_assert_msg(msg="user_msg", debug_msg="debug_msg"))

    # The following tests (test_cuda_assert_*) are added to ensure test suite terminates early
    # when CUDA assert was thrown. Because all subsequent test will fail if that happens.
    # These tests are slow because it spawn another process to run test suite.
    # See: https://github.com/pytorch/pytorch/issues/49019
    @onlyCUDA
    @slowTest
    def test_cuda_assert_should_stop_common_utils_test_suite(self, device):
        # test to ensure common_utils.py override has early termination for CUDA.
        stderr = TestCase.runWithPytorchAPIUsageStderr("""\
#!/usr/bin/env python3

import torch
from torch.testing._internal.common_utils import (TestCase, run_tests, slowTest)

class TestThatContainsCUDAAssertFailure(TestCase):

    @slowTest
    def test_throw_unrecoverable_cuda_exception(self):
        x = torch.rand(10, device='cuda')
        # cause unrecoverable CUDA exception, recoverable on CPU
        y = x[torch.tensor([25])].cpu()

    @slowTest
    def test_trivial_passing_test_case_on_cpu_cuda(self):
        x1 = torch.tensor([0., 1.], device='cuda')
        x2 = torch.tensor([0., 1.], device='cpu')
        self.assertEqual(x1, x2)

if __name__ == '__main__':
    run_tests()
""")
        # should capture CUDA error
        self.assertIn('CUDA error: device-side assert triggered', stderr)
        # should run only 1 test because it throws unrecoverable error.
        self.assertIn('Ran 1 test', stderr)


    @onlyCUDA
    @slowTest
    def test_cuda_assert_should_stop_common_device_type_test_suite(self, device):
        # test to ensure common_device_type.py override has early termination for CUDA.
        stderr = TestCase.runWithPytorchAPIUsageStderr("""\
#!/usr/bin/env python3

import torch
from torch.testing._internal.common_utils import (TestCase, run_tests, slowTest)
from torch.testing._internal.common_device_type import instantiate_device_type_tests

class TestThatContainsCUDAAssertFailure(TestCase):

    @slowTest
    def test_throw_unrecoverable_cuda_exception(self, device):
        x = torch.rand(10, device=device)
        # cause unrecoverable CUDA exception, recoverable on CPU
        y = x[torch.tensor([25])].cpu()

    @slowTest
    def test_trivial_passing_test_case_on_cpu_cuda(self, device):
        x1 = torch.tensor([0., 1.], device=device)
        x2 = torch.tensor([0., 1.], device='cpu')
        self.assertEqual(x1, x2)

instantiate_device_type_tests(
    TestThatContainsCUDAAssertFailure,
    globals(),
    only_for='cuda'
)

if __name__ == '__main__':
    run_tests()
""")
        # should capture CUDA error
        self.assertIn('CUDA error: device-side assert triggered', stderr)
        # should run only 1 test because it throws unrecoverable error.
        self.assertIn('Ran 1 test', stderr)


    @onlyCUDA
    @slowTest
    def test_cuda_assert_should_not_stop_common_distributed_test_suite(self, device):
        # test to ensure common_distributed.py override should not early terminate CUDA.
        stderr = TestCase.runWithPytorchAPIUsageStderr("""\
#!/usr/bin/env python3

import torch
from torch.testing._internal.common_utils import (run_tests, slowTest)
from torch.testing._internal.common_device_type import instantiate_device_type_tests
from torch.testing._internal.common_distributed import MultiProcessTestCase

class TestThatContainsCUDAAssertFailure(MultiProcessTestCase):

    @slowTest
    def test_throw_unrecoverable_cuda_exception(self, device):
        x = torch.rand(10, device=device)
        # cause unrecoverable CUDA exception, recoverable on CPU
        y = x[torch.tensor([25])].cpu()

    @slowTest
    def test_trivial_passing_test_case_on_cpu_cuda(self, device):
        x1 = torch.tensor([0., 1.], device=device)
        x2 = torch.tensor([0., 1.], device='cpu')
        self.assertEqual(x1, x2)

instantiate_device_type_tests(
    TestThatContainsCUDAAssertFailure,
    globals(),
    only_for='cuda'
)

if __name__ == '__main__':
    run_tests()
""")
        # we are currently disabling CUDA early termination for distributed tests.
        self.assertIn('Ran 2 test', stderr)

    @onlyOnCPUAndCUDA
    def test_get_supported_dtypes(self, device):
        # Test the `get_supported_dtypes` helper function.
        # We acquire the dtypes for few Ops dynamically and verify them against
        # the correct statically described values.
        ops_to_test = list(filter(lambda op: op.name in ['atan2', 'topk', 'xlogy'], op_db))

        for op in ops_to_test:
            dynamic_dtypes = opinfo_helper.get_supported_dtypes(op.op, op.sample_inputs_func, self.device_type)
            dynamic_dispatch = opinfo_helper.dtypes_dispatch_hint(dynamic_dtypes)
            if self.device_type == 'cpu':
                dtypes = op.dtypesIfCPU
            else:  # device_type ='cuda'
                dtypes = op.dtypesIfCUDA

            self.assertTrue(set(dtypes) == set(dynamic_dtypes))
            self.assertTrue(set(dtypes) == set(dynamic_dispatch.dispatch_fn()))

instantiate_device_type_tests(TestTesting, globals())


class TestFrameworkUtils(TestCase):
    tests = [
        'super_long_test',
        'long_test1',
        'long_test2',
        'normal_test1',
        'normal_test2',
        'normal_test3',
        'short_test1',
        'short_test2',
        'short_test3',
        'short_test4',
        'short_test5',
    ]

    test_times = {
        'super_long_test': 55,
        'long_test1': 22,
        'long_test2': 18,
        'normal_test1': 9,
        'normal_test2': 7,
        'normal_test3': 5,
        'short_test1': 1,
        'short_test2': 0.6,
        'short_test3': 0.4,
        'short_test4': 0.3,
        'short_test5': 0.01,
    }

    def test_calculate_2_shards_with_complete_test_times(self):
        expected_shards = [
            (60, ['super_long_test', 'normal_test3']),
            (58.31, ['long_test1', 'long_test2', 'normal_test1', 'normal_test2', 'short_test1', 'short_test2',
                     'short_test3', 'short_test4', 'short_test5'])
        ]
        self.assertEqual(expected_shards, calculate_shards(2, self.tests, self.test_times))


    def test_calculate_5_shards_with_complete_test_times(self):
        expected_shards = [
            (55, ['super_long_test']),
            (22, ['long_test1', ]),
            (18, ['long_test2', ]),
            (11.31, ['normal_test1', 'short_test1', 'short_test2', 'short_test3', 'short_test4', 'short_test5']),
            (12, ['normal_test2', 'normal_test3']),
        ]
        self.assertEqual(expected_shards, calculate_shards(5, self.tests, self.test_times))


    def test_calculate_2_shards_with_incomplete_test_times(self):
        incomplete_test_times = {k: v for k, v in self.test_times.items() if 'test1' in k}
        expected_shards = [
            (22, ['long_test1', 'long_test2', 'normal_test3', 'short_test3', 'short_test5']),
            (10, ['normal_test1', 'short_test1', 'super_long_test', 'normal_test2', 'short_test2', 'short_test4']),
        ]
        self.assertEqual(expected_shards, calculate_shards(2, self.tests, incomplete_test_times))


    def test_calculate_5_shards_with_incomplete_test_times(self):
        incomplete_test_times = {k: v for k, v in self.test_times.items() if 'test1' in k}
        expected_shards = [
            (22, ['long_test1', 'normal_test2', 'short_test5']),
            (9, ['normal_test1', 'normal_test3']),
            (1, ['short_test1', 'short_test2']),
            (0, ['super_long_test', 'short_test3']),
            (0, ['long_test2', 'short_test4']),
        ]
        self.assertEqual(expected_shards, calculate_shards(5, self.tests, incomplete_test_times))

    def test_calculate_2_shards_against_optimal_shards(self):
        for _ in range(100):
            random.seed(120)
            random_times = {k: random.random() * 10 for k in self.tests}
            # all test times except first two
            rest_of_tests = [i for k, i in random_times.items() if k != 'super_long_test' and k != 'long_test1']
            sum_of_rest = sum(rest_of_tests)
            random_times['super_long_test'] = max(sum_of_rest / 2, max(rest_of_tests))
            random_times['long_test1'] = sum_of_rest - random_times['super_long_test']
            # An optimal sharding would look like the below, but we don't need to compute this for the test:
            # optimal_shards = [
            #     (sum_of_rest, ['super_long_test', 'long_test1']),
            #     (sum_of_rest, [i for i in self.tests if i != 'super_long_test' and i != 'long_test1']),
            # ]
            calculated_shards = calculate_shards(2, self.tests, random_times)
            max_shard_time = max(calculated_shards[0][0], calculated_shards[1][0])
            if sum_of_rest != 0:
                # The calculated shard should not have a ratio worse than 7/6 for num_shards = 2
                self.assertGreaterEqual(7.0 / 6.0, max_shard_time / sum_of_rest)
                sorted_tests = sorted(self.tests)
                sorted_shard_tests = sorted(calculated_shards[0][1] + calculated_shards[1][1])
                # All the tests should be represented by some shard
                self.assertEqual(sorted_tests, sorted_shard_tests)

    @skipIfRocm
    @unittest.skipIf(IS_WINDOWS, "Skipping because doesn't work for windows")
    @unittest.skipIf(IS_SANDCASTLE, "Skipping because doesn't work on sandcastle")
    def test_filtering_env_var(self):
        # Test environment variable selected device type test generator.
        test_filter_file_template = """\
#!/usr/bin/env python3

import torch
from torch.testing._internal.common_utils import (TestCase, run_tests)
from torch.testing._internal.common_device_type import instantiate_device_type_tests

class TestEnvironmentVariable(TestCase):

    def test_trivial_passing_test(self, device):
        x1 = torch.tensor([0., 1.], device=device)
        x2 = torch.tensor([0., 1.], device='cpu')
        self.assertEqual(x1, x2)

instantiate_device_type_tests(
    TestEnvironmentVariable,
    globals(),
)

if __name__ == '__main__':
    run_tests()
"""
        test_bases_count = len(get_device_type_test_bases())
        # Test without setting env var should run everything.
        env = dict(os.environ)
        for k in ['IN_CI', PYTORCH_TESTING_DEVICE_ONLY_FOR_KEY, PYTORCH_TESTING_DEVICE_EXCEPT_FOR_KEY]:
            if k in env.keys():
                del env[k]
        _, stderr = TestCase.run_process_no_exception(test_filter_file_template, env=env)
        self.assertIn(f'Ran {test_bases_count} test', stderr.decode('ascii'))

        # Test with setting only_for should only run 1 test.
        env[PYTORCH_TESTING_DEVICE_ONLY_FOR_KEY] = 'cpu'
        _, stderr = TestCase.run_process_no_exception(test_filter_file_template, env=env)
        self.assertIn('Ran 1 test', stderr.decode('ascii'))

        # Test with setting except_for should run 1 less device type from default.
        del env[PYTORCH_TESTING_DEVICE_ONLY_FOR_KEY]
        env[PYTORCH_TESTING_DEVICE_EXCEPT_FOR_KEY] = 'cpu'
        _, stderr = TestCase.run_process_no_exception(test_filter_file_template, env=env)
        self.assertIn(f'Ran {test_bases_count-1} test', stderr.decode('ascii'))

        # Test with setting both should throw exception
        env[PYTORCH_TESTING_DEVICE_ONLY_FOR_KEY] = 'cpu'
        _, stderr = TestCase.run_process_no_exception(test_filter_file_template, env=env)
        self.assertNotIn('OK', stderr.decode('ascii'))


def make_assert_close_inputs(actual: Any, expected: Any) -> List[Tuple[Any, Any]]:
    """Makes inputs for :func:`torch.testing.assert_close` functions based on two examples.

    Args:
        actual (Any): Actual input.
        expected (Any): Expected input.

    Returns:
        List[Tuple[Any, Any]]: Pair of example inputs, as well as the example inputs wrapped in sequences
        (:class:`tuple`, :class:`list`), and mappings (:class:`dict`, :class:`~collections.OrderedDict`).
    """
    return [
        (actual, expected),
        # tuple vs. tuple
        ((actual,), (expected,)),
        # list vs. list
        ([actual], [expected]),
        # tuple vs. list
        ((actual,), [expected]),
        # dict vs. dict
        ({"t": actual}, {"t": expected}),
        # OrderedDict vs. OrderedDict
        (collections.OrderedDict([("t", actual)]), collections.OrderedDict([("t", expected)])),
        # dict vs. OrderedDict
        ({"t": actual}, collections.OrderedDict([("t", expected)])),
        # list of tuples vs. tuple of lists
        ([(actual,)], ([expected],)),
        # list of dicts vs. tuple of OrderedDicts
        ([{"t": actual}], (collections.OrderedDict([("t", expected)]),)),
        # dict of lists vs. OrderedDict of tuples
        ({"t": [actual]}, collections.OrderedDict([("t", (expected,))])),
    ]


def assert_close_with_inputs(actual: Any, expected: Any) -> Iterator[Callable]:
    """Yields :func:`torch.testing.assert_close` with predefined positional inputs based on two examples.

    .. note::

        Every test that does not test for a specific input should iterate over this to maximize the coverage.

    Args:
        actual (Any): Actual input.
        expected (Any): Expected input.

    Yields:
        Callable: :func:`torch.testing.assert_close` with predefined positional inputs.
    """
    for inputs in make_assert_close_inputs(actual, expected):
        yield functools.partial(torch.testing.assert_close, *inputs)


class TestAssertClose(TestCase):
    def test_quantized_support(self):
        val = 1
        actual = torch.tensor([val], dtype=torch.int32)
        expected = torch._empty_affine_quantized(actual.shape, scale=1, zero_point=0, dtype=torch.qint32)
        expected.fill_(val)

        for fn in assert_close_with_inputs(actual, expected):
            with self.assertRaises(UsageError):
                fn()

    def test_type_inequality(self):
        actual = torch.empty(2)
        expected = actual.tolist()

        for fn in assert_close_with_inputs(actual, expected):
            with self.assertRaisesRegex(AssertionError, str(type(expected))):
                fn()

    def test_unknown_type(self):
        actual = "0"
        expected = "0"

        for fn in assert_close_with_inputs(actual, expected):
            with self.assertRaisesRegex(UsageError, str(type(actual))):
                fn()

    def test_mismatching_shape(self):
        actual = torch.empty(())
        expected = actual.clone().reshape((1,))

        for fn in assert_close_with_inputs(actual, expected):
            with self.assertRaisesRegex(AssertionError, "shape"):
                fn()

    @unittest.skipIf(not torch.backends.mkldnn.is_available(), reason="MKLDNN is not available.")
    def test_unknown_layout(self):
        actual = torch.empty((2, 2))
        expected = actual.to_mkldnn()

        for fn in assert_close_with_inputs(actual, expected):
            with self.assertRaises(UsageError):
                fn()

    def test_mismatching_layout(self):
        strided = torch.empty((2, 2))
        sparse_coo = strided.to_sparse()
        sparse_csr = strided.to_sparse_csr()

        for actual, expected in itertools.combinations((strided, sparse_coo, sparse_csr), 2):
            for fn in assert_close_with_inputs(actual, expected):
                with self.assertRaisesRegex(AssertionError, "layout"):
                    fn()

    def test_mismatching_dtype(self):
        actual = torch.empty((), dtype=torch.float)
        expected = actual.clone().to(torch.int)

        for fn in assert_close_with_inputs(actual, expected):
            with self.assertRaisesRegex(AssertionError, "dtype"):
                fn()

    def test_mismatching_dtype_no_check(self):
        actual = torch.ones((), dtype=torch.float)
        expected = actual.clone().to(torch.int)

        for fn in assert_close_with_inputs(actual, expected):
            fn(check_dtype=False)

    def test_mismatching_stride(self):
        actual = torch.empty((2, 2))
        expected = torch.as_strided(actual.clone().t().contiguous(), actual.shape, actual.stride()[::-1])

        for fn in assert_close_with_inputs(actual, expected):
            with self.assertRaisesRegex(AssertionError, "stride"):
                fn()

    def test_mismatching_stride_no_check(self):
        actual = torch.rand((2, 2))
        expected = torch.as_strided(actual.clone().t().contiguous(), actual.shape, actual.stride()[::-1])
        for fn in assert_close_with_inputs(actual, expected):
            fn(check_stride=False)

    def test_only_rtol(self):
        actual = torch.empty(())
        expected = actual.clone()

        for fn in assert_close_with_inputs(actual, expected):
            with self.assertRaises(UsageError):
                fn(rtol=0.0)

    def test_only_atol(self):
        actual = torch.empty(())
        expected = actual.clone()

        for fn in assert_close_with_inputs(actual, expected):
            with self.assertRaises(UsageError):
                fn(atol=0.0)

    def test_mismatching_values(self):
        actual = torch.tensor(1)
        expected = torch.tensor(2)

        for fn in assert_close_with_inputs(actual, expected):
            with self.assertRaises(AssertionError):
                fn()

    def test_mismatching_values_rtol(self):
        eps = 1e-3
        actual = torch.tensor(1.0)
        expected = torch.tensor(1.0 + eps)

        for fn in assert_close_with_inputs(actual, expected):
            with self.assertRaises(AssertionError):
                fn(rtol=eps / 2, atol=0.0)

    def test_mismatching_values_atol(self):
        eps = 1e-3
        actual = torch.tensor(0.0)
        expected = torch.tensor(eps)

        for fn in assert_close_with_inputs(actual, expected):
            with self.assertRaises(AssertionError):
                fn(rtol=0.0, atol=eps / 2)

    def test_matching(self):
        actual = torch.tensor(1.0)
        expected = actual.clone()

        torch.testing.assert_close(actual, expected)

    def test_matching_rtol(self):
        eps = 1e-3
        actual = torch.tensor(1.0)
        expected = torch.tensor(1.0 + eps)

        for fn in assert_close_with_inputs(actual, expected):
            fn(rtol=eps * 2, atol=0.0)

    def test_matching_atol(self):
        eps = 1e-3
        actual = torch.tensor(0.0)
        expected = torch.tensor(eps)

        for fn in assert_close_with_inputs(actual, expected):
            fn(rtol=0.0, atol=eps * 2)

    def test_matching_nan(self):
        actual = torch.tensor(float("NaN"))
        expected = actual.clone()

        for fn in assert_close_with_inputs(actual, expected):
            with self.assertRaises(AssertionError):
                fn()

    def test_matching_nan_with_equal_nan(self):
        actual = torch.tensor(float("NaN"))
        expected = actual.clone()

        for fn in assert_close_with_inputs(actual, expected):
            fn(equal_nan=True)

    def test_numpy(self):
        tensor = torch.rand(2, 2, dtype=torch.float32)
        actual = tensor.numpy()
        expected = actual.copy()

        for fn in assert_close_with_inputs(actual, expected):
            fn()

    def test_scalar(self):
        number = torch.randint(10, size=()).item()
        for actual, expected in itertools.product((int(number), float(number), complex(number)), repeat=2):
            check_dtype = type(actual) is type(expected)

            for fn in assert_close_with_inputs(actual, expected):
                fn(check_dtype=check_dtype)

<<<<<<< HEAD
    def test_bool(self):
        actual = torch.tensor([True, False])
        expected = actual.clone()

        for fn in assert_close_with_inputs(actual, expected):
            fn()

=======
    def test_docstring_examples(self):
        finder = doctest.DocTestFinder(verbose=False)
        runner = doctest.DocTestRunner(verbose=False, optionflags=doctest.NORMALIZE_WHITESPACE)
        globs = dict(torch=torch)
        doctests = finder.find(torch.testing.assert_close, globs=globs)[0]
        failures = []
        runner.run(doctests, out=lambda report: failures.append(report))
        if failures:
            raise AssertionError(f"Doctest found {len(failures)} failures:\n\n" + "\n".join(failures))
>>>>>>> c14e79c4


class TestAssertCloseMultiDevice(TestCase):
    @deviceCountAtLeast(1)
    def test_mismatching_device(self, devices):
        for actual_device, expected_device in itertools.permutations(("cpu", *devices), 2):
            actual = torch.empty((), device=actual_device)
            expected = actual.clone().to(expected_device)
            for fn in assert_close_with_inputs(actual, expected):
                with self.assertRaisesRegex(AssertionError, "device"):
                    fn()

    @deviceCountAtLeast(1)
    def test_mismatching_device_no_check(self, devices):
        for actual_device, expected_device in itertools.permutations(("cpu", *devices), 2):
            actual = torch.rand((), device=actual_device)
            expected = actual.clone().to(expected_device)
            for fn in assert_close_with_inputs(actual, expected):
                fn(check_device=False)


instantiate_device_type_tests(TestAssertCloseMultiDevice, globals(), only_for="cuda")


class TestAssertCloseErrorMessage(TestCase):
    def test_identifier_tensor_likes(self):
        actual = torch.tensor([1, 2, 3, 4])
        expected = torch.tensor([1, 2, 5, 6])

        for fn in assert_close_with_inputs(actual, expected):
            with self.assertRaisesRegex(AssertionError, re.escape("Tensor-likes")):
                fn()

    def test_identifier_scalars(self):
        actual = 3
        expected = 5
        for fn in assert_close_with_inputs(actual, expected):
            with self.assertRaisesRegex(AssertionError, re.escape("Scalars")):
                fn()

    def test_not_equal(self):
        actual = torch.tensor([1, 2, 3, 4], dtype=torch.float32)
        expected = torch.tensor([1, 2, 5, 6], dtype=torch.float32)

        for fn in assert_close_with_inputs(actual, expected):
            with self.assertRaisesRegex(AssertionError, re.escape("not equal")):
                fn(rtol=0.0, atol=0.0)

    def test_not_close(self):
        actual = torch.tensor([1, 2, 3, 4], dtype=torch.float32)
        expected = torch.tensor([1, 2, 5, 6], dtype=torch.float32)

        for fn, (rtol, atol) in itertools.product(
            assert_close_with_inputs(actual, expected), ((1.3e-6, 0.0), (0.0, 1e-5), (1.3e-6, 1e-5))
        ):
            with self.assertRaisesRegex(AssertionError, re.escape("not close")):
                fn(rtol=rtol, atol=atol)

    def test_mismatched_elements(self):
        actual = torch.tensor([1, 2, 3, 4])
        expected = torch.tensor([1, 2, 5, 6])

        for fn in assert_close_with_inputs(actual, expected):
            with self.assertRaisesRegex(AssertionError, re.escape("Mismatched elements: 2 / 4 (50.0%)")):
                fn()

    def test_abs_diff(self):
        actual = torch.tensor([[1, 2], [3, 4]])
        expected = torch.tensor([[1, 2], [5, 4]])

        for fn in assert_close_with_inputs(actual, expected):
            with self.assertRaisesRegex(AssertionError, re.escape("Greatest absolute difference: 2 at index (1, 0)")):
                fn()

    def test_abs_diff_scalar(self):
        actual = 3
        expected = 5

        for fn in assert_close_with_inputs(actual, expected):
            with self.assertRaisesRegex(AssertionError, re.escape("Absolute difference: 2")):
                fn()

    def test_rel_diff(self):
        actual = torch.tensor([[1, 2], [3, 4]])
        expected = torch.tensor([[1, 4], [3, 4]])

        for fn in assert_close_with_inputs(actual, expected):
            with self.assertRaisesRegex(AssertionError, re.escape("Greatest relative difference: 0.5 at index (0, 1)")):
                fn()

    def test_rel_diff_scalar(self):
        actual = 2
        expected = 4

        for fn in assert_close_with_inputs(actual, expected):
            with self.assertRaisesRegex(AssertionError, re.escape("Relative difference: 0.5")):
                fn()

    def test_zero_div_zero(self):
        actual = torch.tensor([1.0, 0.0])
        expected = torch.tensor([2.0, 0.0])

        for fn in assert_close_with_inputs(actual, expected):
            # Although it looks complicated, this regex just makes sure that the word 'nan' is not part of the error
            # message. That would happen if the 0 / 0 is used for the mismatch computation although it matches.
            with self.assertRaisesRegex(AssertionError, "((?!nan).)*"):
                fn()

    def test_rtol(self):
        rtol = 1e-3

        actual = torch.tensor((1, 2))
        expected = torch.tensor((2, 2))

        for fn in assert_close_with_inputs(actual, expected):
            with self.assertRaisesRegex(AssertionError, re.escape(f"(up to {rtol} allowed)")):
                fn(rtol=rtol, atol=0.0)

    def test_atol(self):
        atol = 1e-3

        actual = torch.tensor((1, 2))
        expected = torch.tensor((2, 2))

        for fn in assert_close_with_inputs(actual, expected):
            with self.assertRaisesRegex(AssertionError, re.escape(f"(up to {atol} allowed)")):
                fn(rtol=0.0, atol=atol)

    def test_msg_str(self):
        msg = "Custom error message!"

        actual = torch.tensor(1)
        expected = torch.tensor(2)

        for fn in assert_close_with_inputs(actual, expected):
            with self.assertRaisesRegex(AssertionError, msg):
                fn(msg=msg)

    def test_msg_callable(self):
        msg = "Custom error message!"

        def make_msg(actual, expected, diagnostics):
            return msg

        actual = torch.tensor(1)
        expected = torch.tensor(2)

        for fn in assert_close_with_inputs(actual, expected):
            with self.assertRaisesRegex(AssertionError, msg):
                fn(msg=make_msg)

    def test_msg_callable_inputs(self):
        sentinel = (
            "This is just a sentinel. If you see this in a traceback, "
            "you probably need to look at the exception that caused this to see the actual error!"
        )

        expected_actual = torch.tensor(1)
        expected_expected = torch.tensor(2)

        def make_msg(actual_actual, actual_expected, diagnostics):
            torch.testing.assert_close(
                actual_actual, expected_actual, msg="`actual` is not passed correctly to the `msg` callable!"
            )
            torch.testing.assert_close(
                actual_expected, expected_expected, msg="`expected` is not passed correctly to the `msg` callable!"
            )
            return sentinel

        for fn in assert_close_with_inputs(expected_actual, expected_expected):
            with self.assertRaisesRegex(AssertionError, sentinel):
                fn(msg=make_msg)

    def test_msg_callable_diagnostics(self):
        sentinel = (
            "This is just a sentinel. If you see this in a traceback, "
            "you probably need to look at the exception that caused this to see the actual error!"
        )

        expected_attributes = dict(
            number_of_elements=int,
            total_mismatches=int,
            max_abs_diff=(int, float),
            max_abs_diff_idx=(int, tuple),
            atol=float,
            max_rel_diff=(int, float),
            max_rel_diff_idx=(int, tuple),
            rtol=float,
        )

        def check_diagnostics_smoke(diagnostics):
            actual_attributes = vars(diagnostics)

            extra_attributes = set(actual_attributes.keys()) - set(expected_attributes.keys())
            if extra_attributes:
                raise AssertionError(
                    f"`diagnostics_info` has the following attributes that are not documented:\n\n "
                    f"'{', '.join(sorted(extra_attributes))}'"
                )

            missing_attributes = set(expected_attributes.keys()) - set(actual_attributes.keys())
            if missing_attributes:
                raise AssertionError(
                    f"`diagnostics_info` is missing the following attributes:\n\n "
                    f"'{', '.join(sorted(missing_attributes))}'"
                )

            for name, expected_type in expected_attributes.items():
                if not isinstance(actual_attributes[name], expected_type):
                    raise AssertionError(
                        f"`diagnostics_info.{name}` should be {expected_type}, "
                        f"but got {type(actual_attributes[name])} instead."
                    )

        def make_msg(actual, expected, diagnostics):
            check_diagnostics_smoke(diagnostics)
            return sentinel

        actual = torch.tensor(1)
        expected = torch.tensor(2)

        for fn in assert_close_with_inputs(actual, expected):
            with self.assertRaisesRegex(AssertionError, sentinel):
                fn(msg=make_msg)


class TestAssertCloseContainer(TestCase):
    def test_sequence_mismatching_len(self):
        actual = (torch.empty(()),)
        expected = ()

        with self.assertRaises(AssertionError):
            torch.testing.assert_close(actual, expected)

    def test_sequence_mismatching_values_msg(self):
        t1 = torch.tensor(1)
        t2 = torch.tensor(2)

        actual = (t1, t1)
        expected = (t1, t2)

        with self.assertRaisesRegex(AssertionError, r"index\s+1"):
            torch.testing.assert_close(actual, expected)

    def test_mapping_mismatching_keys(self):
        actual = {"a": torch.empty(())}
        expected = {}

        with self.assertRaises(AssertionError):
            torch.testing.assert_close(actual, expected)

    def test_mapping_mismatching_values_msg(self):
        t1 = torch.tensor(1)
        t2 = torch.tensor(2)

        actual = {"a": t1, "b": t1}
        expected = {"a": t1, "b": t2}

        with self.assertRaisesRegex(AssertionError, r"key\s+'b'"):
            torch.testing.assert_close(actual, expected)


class TestAssertCloseComplex(TestCase):
    def test_mismatching_nan_with_equal_nan(self):
        actual = torch.tensor(complex(1, float("NaN")))
        expected = torch.tensor(complex(float("NaN"), 1))

        for fn in assert_close_with_inputs(actual, expected):
            with self.assertRaises(AssertionError):
                fn(equal_nan=True)

    def test_mismatching_nan_with_equal_nan_relaxed(self):
        actual = torch.tensor(complex(1, float("NaN")))
        expected = torch.tensor(complex(float("NaN"), 1))

        for fn in assert_close_with_inputs(actual, expected):
            fn(equal_nan="relaxed")


class TestAssertCloseSparseCOO(TestCase):
    def test_matching_coalesced(self):
        indices = (
            (0, 1),
            (1, 0),
        )
        values = (1, 2)
        actual = torch.sparse_coo_tensor(indices, values, size=(2, 2)).coalesce()
        expected = actual.clone()

        for fn in assert_close_with_inputs(actual, expected):
            fn()

    def test_matching_uncoalesced(self):
        indices = (
            (0, 1),
            (1, 0),
        )
        values = (1, 2)
        actual = torch.sparse_coo_tensor(indices, values, size=(2, 2))
        expected = actual.clone()

        for fn in assert_close_with_inputs(actual, expected):
            fn()

    def test_mismatching_is_coalesced(self):
        indices = (
            (0, 1),
            (1, 0),
        )
        values = (1, 2)
        actual = torch.sparse_coo_tensor(indices, values, size=(2, 2))
        expected = actual.clone().coalesce()

        for fn in assert_close_with_inputs(actual, expected):
            with self.assertRaisesRegex(AssertionError, "is_coalesced"):
                fn()

    def test_mismatching_is_coalesced_no_check(self):
        actual_indices = (
            (0, 1),
            (1, 0),
        )
        actual_values = (1, 2)
        actual = torch.sparse_coo_tensor(actual_indices, actual_values, size=(2, 2)).coalesce()

        expected_indices = (
            (0, 1, 1,),
            (1, 0, 0,),
        )
        expected_values = (1, 1, 1)
        expected = torch.sparse_coo_tensor(expected_indices, expected_values, size=(2, 2))

        for fn in assert_close_with_inputs(actual, expected):
            fn(check_is_coalesced=False)

    def test_mismatching_nnz(self):
        actual_indices = (
            (0, 1),
            (1, 0),
        )
        actual_values = (1, 2)
        actual = torch.sparse_coo_tensor(actual_indices, actual_values, size=(2, 2))

        expected_indices = (
            (0, 1, 1,),
            (1, 0, 0,),
        )
        expected_values = (1, 1, 1)
        expected = torch.sparse_coo_tensor(expected_indices, expected_values, size=(2, 2))

        for fn in assert_close_with_inputs(actual, expected):
            with self.assertRaisesRegex(AssertionError, re.escape("number of specified values")):
                fn()

    def test_mismatching_indices_msg(self):
        actual_indices = (
            (0, 1),
            (1, 0),
        )
        actual_values = (1, 2)
        actual = torch.sparse_coo_tensor(actual_indices, actual_values, size=(2, 2))

        expected_indices = (
            (0, 1),
            (1, 1),
        )
        expected_values = (1, 2)
        expected = torch.sparse_coo_tensor(expected_indices, expected_values, size=(2, 2))

        for fn in assert_close_with_inputs(actual, expected):
            with self.assertRaisesRegex(AssertionError, re.escape("The failure occurred for the indices")):
                fn()

    def test_mismatching_values_msg(self):
        actual_indices = (
            (0, 1),
            (1, 0),
        )
        actual_values = (1, 2)
        actual = torch.sparse_coo_tensor(actual_indices, actual_values, size=(2, 2))

        expected_indices = (
            (0, 1),
            (1, 0),
        )
        expected_values = (1, 3)
        expected = torch.sparse_coo_tensor(expected_indices, expected_values, size=(2, 2))

        for fn in assert_close_with_inputs(actual, expected):
            with self.assertRaisesRegex(AssertionError, re.escape("The failure occurred for the values")):
                fn()


@unittest.skipIf(IS_FBCODE or IS_SANDCASTLE, "Not all sandcastle jobs support CSR testing")
class TestAssertCloseSparseCSR(TestCase):
    def test_matching(self):
        crow_indices = (0, 1, 2)
        col_indices = (1, 0)
        values = (1, 2)
        actual = torch.sparse_csr_tensor(crow_indices, col_indices, values, size=(2, 2))
        # TODO: replace this by actual.clone() after https://github.com/pytorch/pytorch/issues/59285 is fixed
        expected = torch.sparse_csr_tensor(
            actual.crow_indices(), actual.col_indices(), actual.values(), size=actual.size(), device=actual.device
        )

        for fn in assert_close_with_inputs(actual, expected):
            fn()

    def test_mismatching_crow_indices_msg(self):
        actual_crow_indices = (0, 1, 2)
        actual_col_indices = (1, 0)
        actual_values = (1, 2)
        actual = torch.sparse_csr_tensor(actual_crow_indices, actual_col_indices, actual_values, size=(2, 2))

        expected_crow_indices = (0, 2, 2)
        expected_col_indices = actual_col_indices
        expected_values = actual_values
        expected = torch.sparse_csr_tensor(expected_crow_indices, expected_col_indices, expected_values, size=(2, 2))

        for fn in assert_close_with_inputs(actual, expected):
            with self.assertRaisesRegex(AssertionError, re.escape("The failure occurred for the crow_indices")):
                fn()

    def test_mismatching_col_indices_msg(self):
        actual_crow_indices = (0, 1, 2)
        actual_col_indices = (1, 0)
        actual_values = (1, 2)
        actual = torch.sparse_csr_tensor(actual_crow_indices, actual_col_indices, actual_values, size=(2, 2))

        expected_crow_indices = actual_crow_indices
        expected_col_indices = (1, 1)
        expected_values = actual_values
        expected = torch.sparse_csr_tensor(expected_crow_indices, expected_col_indices, expected_values, size=(2, 2))

        for fn in assert_close_with_inputs(actual, expected):
            with self.assertRaisesRegex(AssertionError, re.escape("The failure occurred for the col_indices")):
                fn()

    def test_mismatching_values_msg(self):
        actual_crow_indices = (0, 1, 2)
        actual_col_indices = (1, 0)
        actual_values = (1, 2)
        actual = torch.sparse_csr_tensor(actual_crow_indices, actual_col_indices, actual_values, size=(2, 2))

        expected_crow_indices = actual_crow_indices
        expected_col_indices = actual_col_indices
        expected_values = (1, 3)
        expected = torch.sparse_csr_tensor(expected_crow_indices, expected_col_indices, expected_values, size=(2, 2))

        for fn in assert_close_with_inputs(actual, expected):
            with self.assertRaisesRegex(AssertionError, re.escape("The failure occurred for the values")):
                fn()


if __name__ == '__main__':
    run_tests()<|MERGE_RESOLUTION|>--- conflicted
+++ resolved
@@ -995,7 +995,6 @@
             for fn in assert_close_with_inputs(actual, expected):
                 fn(check_dtype=check_dtype)
 
-<<<<<<< HEAD
     def test_bool(self):
         actual = torch.tensor([True, False])
         expected = actual.clone()
@@ -1003,7 +1002,6 @@
         for fn in assert_close_with_inputs(actual, expected):
             fn()
 
-=======
     def test_docstring_examples(self):
         finder = doctest.DocTestFinder(verbose=False)
         runner = doctest.DocTestRunner(verbose=False, optionflags=doctest.NORMALIZE_WHITESPACE)
@@ -1013,7 +1011,6 @@
         runner.run(doctests, out=lambda report: failures.append(report))
         if failures:
             raise AssertionError(f"Doctest found {len(failures)} failures:\n\n" + "\n".join(failures))
->>>>>>> c14e79c4
 
 
 class TestAssertCloseMultiDevice(TestCase):
