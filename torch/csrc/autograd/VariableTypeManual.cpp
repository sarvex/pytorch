#include <c10/util/Optional.h>
#include <c10/core/ScalarType.h>
#include <torch/csrc/autograd/VariableTypeUtils.h>
#include <torch/csrc/autograd/FunctionsManual.h>
#include <torch/csrc/utils/memory.h>
#include <torch/csrc/autograd/utils/error_messages.h>
#include <torch/csrc/autograd/autograd.h>
#include <ATen/TracerMode.h>
#include <ATen/core/op_registration/op_registration.h>
#include <torch/library.h>

using namespace at;
using namespace torch::autograd::generated;

namespace torch { namespace autograd { namespace VariableType {

std::vector<at::DeprecatedTypeProperties*> allTypesForBackends(at::ArrayRef<at::Backend> backends) {
  std::vector<DeprecatedTypeProperties*> res;
  res.reserve(backends.size());
  for (auto p : backends) {
    for (int64_t s = 0; s < static_cast<int64_t>(ScalarType::NumOptions); s++) {
      auto& type = getDeprecatedTypeProperties(static_cast<Backend>(p), static_cast<ScalarType>(s));
      res.emplace_back(&type);
    }
  }
  return res;
}

C10_EXPORT std::vector<at::DeprecatedTypeProperties*> allCPUTypes() {
  return allTypesForBackends({ Backend::CPU, Backend::SparseCPU });
}

C10_EXPORT std::vector<at::DeprecatedTypeProperties*> allCUDATypes() {
  at::globalContext().lazyInitCUDA();
  return allTypesForBackends({ Backend::CUDA, Backend::SparseCUDA });
}

namespace {
const Variable & checked_cast_variable(const Tensor & t, const char * name, int pos) {
  if (!t.defined()) {
    AT_ERROR("Expected a Tensor of type Variable but found an undefined Tensor for argument #", pos, " '", name, "'");
  }
  return t;
}

Variable & checked_cast_variable(Tensor & t, const char * name, int pos) {
  if (!t.defined()) {
    AT_ERROR("Expected a Tensor of type Variable but found an undefined Tensor for argument #", pos, " '", name, "'");
  }
  return t;
}
}

const Tensor & unpack(const Tensor & t, const char * name, int pos) {
  return checked_cast_variable(t, name, pos);
}

Tensor & unpack(Tensor & t, const char * name, int pos) {
  return checked_cast_variable(t, name, pos);
}

Tensor unpack_opt(const Tensor & t, const char * name, int pos) {
  if (!t.defined()) {
    return Tensor();
  }
  return unpack(t, name, pos);
}

std::vector<at::Tensor> unpack(at::TensorList tl, const char *name, int pos) {
  std::vector<at::Tensor> ret(tl.size());
  for (size_t i = 0; i < tl.size(); ++i) {
    const auto &t = tl[i];
    if (!t.defined()) {
      continue;
    }
    ret[i] = static_cast<const Variable&>(t);
  }
  return ret;
}

namespace {

void _backward(
    const Tensor& self,
    TensorList inputs,
    const c10::optional<Tensor>& gradient,
    c10::optional<bool> keep_graph,
    bool create_graph) {
  // TODO torch::autograd::backward should take the c10::optional<Tensor> gradient directly
  // instead of us having to unwrap it to Tensor _gradient here.
  Tensor _gradient = gradient.has_value() ? *gradient : Tensor();
  std::vector<torch::autograd::Variable> input_vars(inputs.begin(), inputs.end());
  torch::autograd::backward({self}, {_gradient}, keep_graph, create_graph, input_vars);
}

void set_data(Tensor & self, const Tensor & new_data) {
  // `var.set_data(new_data)` shallow-copies all non-autograd TensorImpl fields
  // from `new_data` to `var`. It requires that `new_data` and `var` have compatible
  // tensor type.
  TORCH_CHECK(
    _has_compatible_shallow_copy_type(self, new_data),
    "Attempted to call `variable.set_data(tensor)`, but `variable` and `tensor` have incompatible tensor type.");

  // Resets gradient accumulator if metadata is out of date
  AutogradMeta* autograd_meta = impl::get_autograd_meta(self);
  if (autograd_meta) {
    std::lock_guard<std::mutex> lock(autograd_meta->mutex_);
    auto prior_accumulator = autograd_meta->grad_accumulator_.lock();
    if (prior_accumulator) {
      const auto prior_device = prior_accumulator->input_metadata(0).device();
      const auto new_device = new_data.device();

      if (!new_data.options().type_equal(self.options()) || prior_device != new_device) {
        autograd_meta->grad_accumulator_.reset();
      }
    }
  }

  // Version counter is not shared when we replace a `Variable`'s tensor data
  // by calling `set_data(...)`. The original version of the `Variable` is always preserved.
  // See NOTE [ Version Counter Sharing ] for details.
  //
  // `var.set_data(new_data)` always ignores `var`'s `allow_tensor_metadata_change_`, because
  // users need this API as an escape hatch for changing a tensor's metadata regardless of its
  // `allow_tensor_metadata_change_` value, and the users are responsible for ensuring this is
  // the behavior they want.
  self.unsafeGetTensorImpl()->shallow_copy_from(new_data.getIntrusivePtr());
}

Tensor data(const Tensor & self) {
  return self.variable_data();
}

bool is_leaf(const Tensor & self) {
  if (impl::get_autograd_meta(self)) {
    return impl::get_autograd_meta(self)->grad_fn_ == nullptr;
  } else {
    return true;
  }
}

int64_t output_nr(const Tensor & self) {
  if (impl::get_autograd_meta(self)) {
    return impl::get_autograd_meta(self)->output_nr_;
  } else {
    return 0;
  }
}

int64_t _version(const Tensor & self) {
  return self.unsafeGetTensorImpl()->version_counter().current_version();
}

Tensor& requires_grad_(Tensor& self, bool _requires_grad) {
  if (!self.is_leaf() && !_requires_grad) {
    throw std::runtime_error(
      autograd::utils::requires_grad_leaf_error(_requires_grad)
    );
  }
  return self.set_requires_grad(_requires_grad);
}

void retain_grad(Tensor & self) {
  TORCH_CHECK(self.requires_grad(), "can't retain_grad on Tensor that has requires_grad=False");
  if (self.is_leaf()) {  // no-op for leaves
    return;
  }
  if (impl::get_autograd_meta(self)->retains_grad_) {
    return;
  }
  c10::weak_intrusive_ptr<TensorImpl> weak_self(self.getIntrusivePtr());

  std::function<void(Tensor)> retain_grad_hook([weak_self](const Tensor& grad) {
    if (weak_self.expired()) {
      return;
    } else {
      auto var = weak_self.lock();
      if (!var->grad().defined()) {
        if (grad.is_sparse()) {
          var->mutable_grad() = grad.clone();
        } else {
          var->mutable_grad() = grad.clone(at::MemoryFormat::Contiguous);
        }
      } else {
        var->mutable_grad() = var->grad() + grad;
      }
    }
  });

  self.register_hook(retain_grad_hook);
  impl::get_autograd_meta(self)->retains_grad_ = true;
}

// Taken from codegened version
Tensor _fw_primal(const Tensor & self, int64_t level) {
  auto& self_ = unpack(self, "self", 0);
  std::shared_ptr<Identity> grad_fn;
  if (compute_requires_grad( self )) {
    grad_fn = std::make_shared<Identity>();
    grad_fn->set_next_edges(collect_next_edges( self ));
  }
  auto tmp = ([&]() {
    at::AutoNonVariableTypeMode non_var_type_mode(true);
    return self_.alias();
  })();
  c10::optional<std::function<at::Tensor(const at::Tensor&)>> func=c10::nullopt;
  if (!self.unsafeGetTensorImpl()->support_as_strided()) {
    auto size_vec = self.sizes().vec();
    func = [=](const at::Tensor& input_base) {
      return input_base.view(size_vec);
    };
  }
  auto result = as_view(/* base */ self, /* output */ tmp, /* is_bw_differentiable */ true,
                        /* is_fw_differentiable */ false, /* view_func */ func, /* creation_meta */ CreationMeta::DEFAULT);
  if (grad_fn) {
      set_history(flatten_tensor_args( result ), grad_fn);
  }
  if (generated::details::isFwGradDefined(self)) {
    // Modified from original codegen
    // We explicitly want to ignore the forward grad at the given level
    TORCH_CHECK(level == 0, "Invalid level given to _fw_primal");
    // End modified from original codegen
  }
  return result;
}

// We don't have an outplace copy, so this can't be generated automatically
<<<<<<< HEAD
Tensor & copy_(c10::DispatchKeySet ks, Tensor & self, const Tensor & src, bool non_blocking) {
=======
Tensor & copy_(Tensor & self, const Tensor & src, bool non_blocking) {
>>>>>>> 16e5af41
  // TODO: once copy is exposed in Declarations.yaml we may be able to bind
  // it automatically
  auto& self_ = unpack(self, "self", 0);
  auto& src_ = unpack(src, "src", 1);
  std::shared_ptr<CopyBackwards> grad_fn;
  auto requires_grad = compute_requires_grad(self, src);
  requires_grad &= isDifferentiableType(self.scalar_type());
  check_inplace(self, requires_grad);
  if (requires_grad) {
    grad_fn = std::make_shared<CopyBackwards>();
    grad_fn->set_next_edges(collect_next_edges(self, src));
    grad_fn->src_options = src.options();
    grad_fn->src_device = src.device();
  }
  {
    at::AutoNonVariableTypeMode non_var_type_mode(true);
    static auto op = c10::Dispatcher::singleton()
      .findSchemaOrThrow("aten::copy_", "")
      .typed<Tensor & (Tensor &, const Tensor &, bool)>();
    c10::Dispatcher::singleton()
      .redispatch<Tensor &, Tensor &, const Tensor &, bool>(op, ks & c10::DispatchKeySet(DispatchKeySet::FULL_AFTER, c10::DispatchKey::AutogradOther), self_, src_, non_blocking);
  }
  increment_version(self);
  rebase_history(self , std::move(grad_fn));

  if (isDifferentiableType(self.scalar_type()) &&
      (generated::details::isFwGradDefined(self) || generated::details::isFwGradDefined(src))) {
    auto self_fw_grad = generated::details::toLegacyFwGrad(self);
    auto src_fw_grad = generated::details::toLegacyFwGrad(src);
    Tensor new_fw_grad;
    if (self_fw_grad.defined()) {
      if (src_fw_grad.defined()) {
        new_fw_grad = self_fw_grad.copy_(src_fw_grad);
      } else {
        new_fw_grad = self_fw_grad.fill_(0);
      }
    } else {
      new_fw_grad = src_fw_grad;
    }
    self.set_fw_grad(new_fw_grad, /* level */ 0, /* is_inplace_op */ true);
  }

  return self;
}

Tensor& resize_(
    c10::DispatchKeySet ks,
    Tensor& self,
    IntArrayRef size,
    c10::optional<MemoryFormat> optional_memory_format) {
  auto& self_ = unpack(self, "self", 0);
  if (self.requires_grad()) {
    AT_ERROR("cannot resize variables that require grad");
  }
  {
    at::AutoNonVariableTypeMode non_var_type_mode(true);
<<<<<<< HEAD
    static auto op = c10::Dispatcher::singleton()
      .findSchemaOrThrow("aten::resize_", "")
      .typed<Tensor & (Tensor &, IntArrayRef, c10::optional<MemoryFormat>)>();
    c10::Dispatcher::singleton()
      .redispatch<Tensor &, Tensor &, IntArrayRef, c10::optional<MemoryFormat>>(op, ks & c10::DispatchKeySet(DispatchKeySet::FULL_AFTER, c10::DispatchKey::AutogradOther), self_, size, optional_memory_format);
=======
    self_.resize_(size, optional_memory_format);
>>>>>>> 16e5af41
  }

  if (self.fw_grad(/* level */ 0).defined()) {
    AT_ERROR("cannot resize variables that has a forward grad");
  }

  return self;
}

Tensor& resize_as_(
    c10::DispatchKeySet ks,
    Tensor& self,
    const Tensor& the_template,
    c10::optional<MemoryFormat> optional_memory_format) {
  auto& self_ = unpack(self, "self", 0);
  auto& the_template_ = unpack(the_template, "the_template", 1);
  if (self.requires_grad()) {
    AT_ERROR("cannot resize variables that require grad");
  }
  {
    at::AutoNonVariableTypeMode non_var_type_mode(true);
<<<<<<< HEAD
    static auto op = c10::Dispatcher::singleton()
      .findSchemaOrThrow("aten::resize_as_", "")
      .typed<Tensor & (Tensor &, const Tensor &, c10::optional<MemoryFormat>)>();
    c10::Dispatcher::singleton()
      .redispatch<Tensor &, Tensor &, const Tensor &, c10::optional<MemoryFormat>>(op, ks & c10::DispatchKeySet(DispatchKeySet::FULL_AFTER, c10::DispatchKey::AutogradOther), self_, the_template_, optional_memory_format);
=======
    at::resize_as_(self_, the_template_, optional_memory_format);
  }

  // Handle fw grad
  if (self.fw_grad(/* level */ 0).defined()) {
    AT_ERROR("cannot resize variables that has a forward grad");
>>>>>>> 16e5af41
  }
  return self;
}

Tensor detach(const Tensor & self) {
  RECORD_FUNCTION("detach", std::vector<c10::IValue>({self}));
  c10::optional<std::function<at::Tensor(const at::Tensor&)>> func=c10::nullopt;
  auto result = as_view(/* base */ self, /* output */ self, /* is_bw_differentiable */ false,
                        /* is_fw_differentiable */ true, /* view_func */ func, /* creation_meta */ CreationMeta::DEFAULT,
                        /*allow_tensor_metadata_change=*/false);
  namedinference::propagate_names(result, self);

  // detach only backward gradients for both primal and tangent
  if (self.fw_grad(/* level */ 0).defined()) {
    auto new_fw_grad = self.fw_grad(/* level */ 0).detach();
    result.set_fw_grad(new_fw_grad, /* level */ 0, /* is_inplace_op */ false);
  }

  return result;
}

Tensor & detach_(Tensor & self) {
  RECORD_FUNCTION("detach_", std::vector<c10::IValue>({self}));
  if (self.is_view()) {
    // NB: is_view() ==> get_autograd_meta()
    auto diff_view_meta = static_cast<torch::autograd::DifferentiableViewMeta*>(torch::autograd::impl::get_autograd_meta(self));
    // See NOTE [ View + Inplace detection ]
    if (diff_view_meta->get_creation_meta() == CreationMeta::MULTI_OUTPUT_SAFE) {
        TORCH_WARN("This view is an output of a function that "
                   "returns multiple views. Detaching such views inplace "
                   "is being deprecated and will be forbidden "
                   "starting from version 1.8. Consider using detach() instead "
                   "of detach_(). Alternatively, create this view with an "
                   "`unsafe_` version of the function that produced it.");
    } else {
      AT_ERROR("Can't detach views in-place. Use detach() instead. "
               "If you are using DistributedDataParallel (DDP) for training, "
               "and gradient_as_bucket_view is set as True, gradients are "
               "views of DDP buckets, and hence detach_() cannot be called "
               "on these gradients. To fix this error, please refer to the "
               "Optimizer.zero_grad() function in torch/optim/optimizer.py "
               "as the solution.");
    }
  }
  // I think the choice here is conservative.  In principle, doing
  // an in-place detach should give us the ability to just clear
  // the autograd meta.  But this function ONLY resets requires_grad,
  // grad_fn and output_nr; there's other metadata like debug name
  // and hooks which aren't cleared.  Is this function supposed to
  // clear those too? I'm not too sure, so I'm leaving it be for now.
  auto autograd_meta = impl::materialize_autograd_meta(self);
  autograd_meta->set_requires_grad(false, self.unsafeGetTensorImpl());
  autograd_meta->grad_fn_.reset();
  autograd_meta->output_nr_ = 0;

  // detach only backward gradients for both primal and tangent
  if (self.fw_grad(/* level */ 0).defined()) {
    self.fw_grad(/* level */ 0).detach_();
  }

  return self;
}

// Ops in the following registration list are registered as
//   (1) Math kernels
//   (2) Autograd kernels
//   (3) DefaultBackend kernels and additionally Autograd kernels
// The reason for (3) is that ops that also use dispatch (e.g. register CPU/CUDA/QuantizedCPU
// kernels) will skip picking up Math kernels for Autograd, so we register them to both
// DefaultBackend and Autograd instead. See
// https://github.com/pytorch/pytorch/tree/master/aten/src/ATen/native#choosing-the-right-dispatch-keyword
// for more details.
// Invariant:
// - Ops registered to Math or DefaultBackend below must match `MANUAL_BACKEND` set in tools/autograd/gen_variable_type.py.
//   and they have manual_kernel_registration=True in native_functions.yaml.
// - Ops registered to DispatchKey::Autograd below must be included in `MANUAL_AUTOGRAD` in tools/autograd/gen_variable_type.py

TORCH_LIBRARY_IMPL(aten, Autograd, m) {
  m.impl_withKeys("resize_", torch::dispatch_withKeys(DispatchKey::Autograd, TORCH_FN(VariableType::resize_)));
  m.impl_withKeys("resize_as_", torch::dispatch_withKeys(DispatchKey::Autograd, TORCH_FN(VariableType::resize_as_)));
  m.impl("detach", torch::dispatch(DispatchKey::Autograd, TORCH_FN(VariableType::detach)));
  m.impl("detach_", torch::dispatch(DispatchKey::Autograd, TORCH_FN(VariableType::detach_)));
  m.impl_withKeys("copy_", torch::dispatch_withKeys(DispatchKey::Autograd, TORCH_FN(VariableType::copy_)));
  // For backward() and requires_grad_(), we need the DefaultBackend kernel, but we also need the Autograd backend
  // kernel, because when called with a VariableTensorId tensor, it goes through the variable fallback kernel,
  // which calls callBoxed(), which doesn't support optional tensor arguments yet and backward() has an optional
  // tensor argument.
  // TODO Once callBoxed() supports optional tensor arguments, we can enable `use_c10_dispatcher: full` for backward()
  //      and requires_grad_(), then remove the backend Autograd kernel here, only leaving the Math kernel.
  m.impl("_backward", torch::dispatch(DispatchKey::Autograd, TORCH_FN(VariableType::_backward)));
  m.impl("requires_grad_", torch::dispatch(DispatchKey::Autograd, TORCH_FN(VariableType::requires_grad_)));
  m.impl("_fw_primal", torch::dispatch(DispatchKey::Autograd, TORCH_FN(VariableType::_fw_primal)));
}

TORCH_LIBRARY_IMPL(aten, DefaultBackend, m) {
  m.impl("_backward", torch::dispatch(DispatchKey::DefaultBackend, TORCH_FN(VariableType::_backward)));
  m.impl("requires_grad_", torch::dispatch(DispatchKey::DefaultBackend, TORCH_FN(VariableType::requires_grad_)));
}

TORCH_LIBRARY_IMPL(aten, Math, m) {
  m.impl("set_data", torch::dispatch(DispatchKey::Math, TORCH_FN(VariableType::set_data)));
  m.impl("data", torch::dispatch(DispatchKey::Math, TORCH_FN(VariableType::data)));
  m.impl("is_leaf", torch::dispatch(DispatchKey::Math, TORCH_FN(VariableType::is_leaf)));
  m.impl("output_nr", torch::dispatch(DispatchKey::Math, TORCH_FN(VariableType::output_nr)));
  m.impl("_version", torch::dispatch(DispatchKey::Math, TORCH_FN(VariableType::_version)));
  m.impl("retain_grad", torch::dispatch(DispatchKey::Math, TORCH_FN(VariableType::retain_grad)));
}

}  // namespace
}}} // namespace torch::autograd::VariableType<|MERGE_RESOLUTION|>--- conflicted
+++ resolved
@@ -225,11 +225,7 @@
 }
 
 // We don't have an outplace copy, so this can't be generated automatically
-<<<<<<< HEAD
 Tensor & copy_(c10::DispatchKeySet ks, Tensor & self, const Tensor & src, bool non_blocking) {
-=======
-Tensor & copy_(Tensor & self, const Tensor & src, bool non_blocking) {
->>>>>>> 16e5af41
   // TODO: once copy is exposed in Declarations.yaml we may be able to bind
   // it automatically
   auto& self_ = unpack(self, "self", 0);
@@ -286,15 +282,11 @@
   }
   {
     at::AutoNonVariableTypeMode non_var_type_mode(true);
-<<<<<<< HEAD
     static auto op = c10::Dispatcher::singleton()
       .findSchemaOrThrow("aten::resize_", "")
       .typed<Tensor & (Tensor &, IntArrayRef, c10::optional<MemoryFormat>)>();
     c10::Dispatcher::singleton()
       .redispatch<Tensor &, Tensor &, IntArrayRef, c10::optional<MemoryFormat>>(op, ks & c10::DispatchKeySet(DispatchKeySet::FULL_AFTER, c10::DispatchKey::AutogradOther), self_, size, optional_memory_format);
-=======
-    self_.resize_(size, optional_memory_format);
->>>>>>> 16e5af41
   }
 
   if (self.fw_grad(/* level */ 0).defined()) {
@@ -316,20 +308,16 @@
   }
   {
     at::AutoNonVariableTypeMode non_var_type_mode(true);
-<<<<<<< HEAD
     static auto op = c10::Dispatcher::singleton()
       .findSchemaOrThrow("aten::resize_as_", "")
       .typed<Tensor & (Tensor &, const Tensor &, c10::optional<MemoryFormat>)>();
     c10::Dispatcher::singleton()
       .redispatch<Tensor &, Tensor &, const Tensor &, c10::optional<MemoryFormat>>(op, ks & c10::DispatchKeySet(DispatchKeySet::FULL_AFTER, c10::DispatchKey::AutogradOther), self_, the_template_, optional_memory_format);
-=======
-    at::resize_as_(self_, the_template_, optional_memory_format);
   }
 
   // Handle fw grad
   if (self.fw_grad(/* level */ 0).defined()) {
     AT_ERROR("cannot resize variables that has a forward grad");
->>>>>>> 16e5af41
   }
   return self;
 }
@@ -408,11 +396,11 @@
 // - Ops registered to DispatchKey::Autograd below must be included in `MANUAL_AUTOGRAD` in tools/autograd/gen_variable_type.py
 
 TORCH_LIBRARY_IMPL(aten, Autograd, m) {
-  m.impl_withKeys("resize_", torch::dispatch_withKeys(DispatchKey::Autograd, TORCH_FN(VariableType::resize_)));
-  m.impl_withKeys("resize_as_", torch::dispatch_withKeys(DispatchKey::Autograd, TORCH_FN(VariableType::resize_as_)));
+  m.impl("resize_", torch::dispatch(DispatchKey::Autograd, TORCH_FN(VariableType::resize_)));
+  m.impl("resize_as_", torch::dispatch(DispatchKey::Autograd, TORCH_FN(VariableType::resize_as_)));
   m.impl("detach", torch::dispatch(DispatchKey::Autograd, TORCH_FN(VariableType::detach)));
   m.impl("detach_", torch::dispatch(DispatchKey::Autograd, TORCH_FN(VariableType::detach_)));
-  m.impl_withKeys("copy_", torch::dispatch_withKeys(DispatchKey::Autograd, TORCH_FN(VariableType::copy_)));
+  m.impl("copy_", torch::dispatch(DispatchKey::Autograd, TORCH_FN(VariableType::copy_)));
   // For backward() and requires_grad_(), we need the DefaultBackend kernel, but we also need the Autograd backend
   // kernel, because when called with a VariableTensorId tensor, it goes through the variable fallback kernel,
   // which calls callBoxed(), which doesn't support optional tensor arguments yet and backward() has an optional
