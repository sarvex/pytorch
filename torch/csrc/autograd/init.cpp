#include <torch/csrc/python_headers.h>

#include <c10/core/DeviceType.h>
#include <c10/core/InferenceMode.h>
#include <torch/csrc/Exceptions.h>
#include <torch/csrc/utils/pybind.h>
#include <torch/csrc/autograd/autograd.h>
#include <torch/csrc/autograd/grad_mode.h>
#include <ATen/autocast_mode.h>
#include <torch/csrc/autograd/profiler.h>
#include <torch/csrc/autograd/python_function.h>
#include <torch/csrc/autograd/function.h>
#include <torch/csrc/autograd/saved_variable.h>
#include <torch/csrc/autograd/utils/wrap_outputs.h>
#include <torch/csrc/autograd/utils/python_arg_parsing.h>
#include <torch/csrc/utils/pycfunction_helpers.h>
#include <c10/core/ScalarType.h>

#include <set>

struct DisableTorchDispatch {
  DisableTorchDispatch() : guard_(c10::DispatchKey::Python) {
  }
  c10::impl::ExcludeDispatchKeyGuard guard_;
};

PyObject* THPAutograd_initExtension(PyObject* _unused, PyObject *unused) {
  using namespace torch::autograd::profiler;
  auto tensor_module = THPObjectPtr(PyImport_ImportModule("torch._tensor"));
  if (!tensor_module)
    return nullptr;

  // NOTE: "leaks" THPVariableClass
  THPVariableClass = PyObject_GetAttrString(tensor_module, "Tensor");
  if (!THPVariableClass)
    return nullptr;

  auto autograd_module = THPObjectPtr(PyImport_ImportModule("torch.autograd"));
  if (!autograd_module)
    return nullptr;

  // NOTE: "leaks" Function
  THPFunctionClass = PyObject_GetAttrString(autograd_module, "Function");
  if (!THPFunctionClass)
    return nullptr;

  auto torch_C_module = THPObjectPtr(PyImport_ImportModule("torch._C"));
  if (!torch_C_module)
    return nullptr;
  auto _C_m = py::handle(torch_C_module).cast<py::module>();
  auto m = _C_m.def_submodule("_autograd", "autograd bindings");

  auto parameter_module = THPObjectPtr(PyImport_ImportModule("torch.nn.parameter"));
  if (!parameter_module)
    return nullptr;

  // NOTE: "leaks" ParameterClass
  ParameterClass = PyObject_GetAttrString(parameter_module, "Parameter");
  if (!ParameterClass)
    return nullptr;

  py::enum_<ProfilerState>(m, "ProfilerState")
      .value("Disabled", ProfilerState::Disabled)
      .value("CPU", ProfilerState::CPU)
      .value("CUDA", ProfilerState::CUDA)
      .value("NVTX", ProfilerState::NVTX)
      .value("KINETO", ProfilerState::KINETO)
      .value("KINETO_GPU_FALLBACK", ProfilerState::KINETO_GPU_FALLBACK);

  py::enum_<ActivityType>(m, "ProfilerActivity")
      .value("CPU", ActivityType::CPU)
      .value("CUDA", ActivityType::CUDA);

  py::class_<ProfilerConfig>(m, "ProfilerConfig")
      .def(py::init<ProfilerState, bool, bool, bool, bool>());

  py::class_<LegacyEvent>(m, "ProfilerEvent")
      .def("kind", &LegacyEvent::kindStr)
      .def("name", [](const LegacyEvent& e) { return e.name(); })
      .def("thread_id", &LegacyEvent::threadId)
      .def("fwd_thread_id", &LegacyEvent::fwdThreadId)
      .def("device", &LegacyEvent::device)
      .def("cpu_elapsed_us", &LegacyEvent::cpuElapsedUs)
      .def("cuda_elapsed_us", &LegacyEvent::cudaElapsedUs)
      .def("has_cuda", &LegacyEvent::hasCuda)
      .def("shapes", &LegacyEvent::shapes)
      .def("cpu_memory_usage", &LegacyEvent::cpuMemoryUsage)
      .def("cuda_memory_usage", &LegacyEvent::cudaMemoryUsage)
      .def("handle", &LegacyEvent::handle)
      .def("node_id", &LegacyEvent::nodeId)
      .def("is_remote", &LegacyEvent::isRemote)
      .def("sequence_nr", &LegacyEvent::sequenceNr)
      .def("stack", &LegacyEvent::stack)
      .def("scope", &LegacyEvent::scope)
      .def("correlation_id", &LegacyEvent::correlationId)
      .def("start_us", &LegacyEvent::cpuUs)
      .def("flops", &LegacyEvent::flops)
      .def("is_async", &LegacyEvent::isAsync);

  py::enum_<c10::DeviceType>(m, "DeviceType")
      .value("CPU", c10::DeviceType::CPU)
      .value("CUDA", c10::DeviceType::CUDA)
      .value("MKLDNN", c10::DeviceType::MKLDNN)
      .value("OPENGL", c10::DeviceType::OPENGL)
      .value("OPENCL", c10::DeviceType::OPENCL)
      .value("IDEEP", c10::DeviceType::IDEEP)
      .value("HIP", c10::DeviceType::HIP)
      .value("FPGA", c10::DeviceType::FPGA)
      .value("MSNPU", c10::DeviceType::MSNPU)
      .value("XLA", c10::DeviceType::XLA)
      .value("MLC", c10::DeviceType::MLC)
      .value("HPU", c10::DeviceType::HPU)
      .value("Meta", c10::DeviceType::Meta)
      .value("Vulkan", c10::DeviceType::Vulkan)
      .value("Metal", c10::DeviceType::Metal);

#ifdef USE_KINETO
  py::class_<KinetoEvent>(m, "_KinetoEvent")
      // name of the event
      .def("name", &KinetoEvent::name)
      // PyTorch thread id of the start callback
      .def("start_thread_id", [](const KinetoEvent& e) {
        return e.startThreadId();
      })
      // PyTorch thread id of the end callback
      .def("end_thread_id", [](const KinetoEvent& e) {
        return e.endThreadId();
      })
      // for events of scope BACKWARD_FUNCTION - PyTorch thread id
      // of the corresponding forward op
      .def("fwd_thread_id", [](const KinetoEvent& e) {
        return e.fwdThreadId();
      })
      // together with fwd_thread_id, used to uniquely identify
      // the forward op
      .def("sequence_nr", [](const KinetoEvent& e) {
        return e.sequenceNr();
      })
      // absolute start time (since unix epoch) in us
      .def("start_us", &KinetoEvent::startUs)
      // duration in us
      .def("duration_us", &KinetoEvent::durationUs)
      // used for correlation between high-level PyTorch events
      // and low-level device events
      .def("correlation_id", [](const KinetoEvent& e) {
        return e.correlationId();
      })
      // shapes of input tensors
      .def("shapes", [](const KinetoEvent& e) {
        if (e.hasShapes()) {
          return e.shapes();
        } else {
          return std::vector<std::vector<int64_t>>();
        }
      })
      .def("dtypes", [](const KinetoEvent& e) {
        if (e.hasTypes()) {
          return e.dtypes();
        } else {
          return std::vector<std::string>();
        }
      })
      // stack traces of the PyTorch CPU events
      .def("stack", [](const KinetoEvent& e) {
        if (e.hasStack()) {
          return e.stack();
        } else {
          return std::vector<std::string>();
        }
      })
      // type of the RecordFunction that generated a PyTorch CPU event
      // (op, torchscript function, user label, etc)
      .def("scope", [](const KinetoEvent& e) {
        return e.scope();
      })
      // device number, for CPU - process id
      .def("device_index", &KinetoEvent::deviceIndex)
      // for CUDA - stream id, for CPU - start thread id
      .def("device_resource_id", &KinetoEvent::deviceResourceId)
      // device type
      .def("device_type", [](const KinetoEvent& e) {
        return e.deviceType();
      })
      // correlation id of a linked event
      .def("linked_correlation_id", &KinetoEvent::linkedCorrelationId)
      // compute flops
      .def("flops", [](const KinetoEvent& e) {
        return e.flops();
      })
      // Whether this is async event or not
      .def("is_async", [](const KinetoEvent& e) {
        return e.isAsync();
      })
      .def("cuda_elapsed_us", &KinetoEvent::cudaElapsedUs);

  py::class_<ProfilerResult>(m, "_ProfilerResult")
    .def("events", &ProfilerResult::events)
    .def("legacy_events", &ProfilerResult::legacy_events)
    .def("save", &ProfilerResult::save);

  m.def("_enable_profiler", enableProfiler);
  m.def("_disable_profiler", disableProfiler);
  m.def("_prepare_profiler", prepareProfiler);
#endif

  m.def("_add_metadata_json", [](const std::string& key, const std::string& value) {
#ifdef USE_KINETO
      addMetadataJson(key, value);
#else
      LOG(WARNING) << "Adding profiling metadata requires using "
                   << "torch.profiler with Kineto support (USE_KINETO=1)";
#endif
  });

  m.def("kineto_available", []() {
#ifdef USE_KINETO
    return true;
#else
    return false;
#endif
  });

  m.def("_supported_kineto_activities", []() {
    std::set<ActivityType> activities;
#ifdef USE_KINETO
    activities.insert(ActivityType::CPU);
#ifndef LIBKINETO_NOCUPTI
    if (at::getNumGPUs() > 0 && !at::hasHIP()) {
      activities.insert(ActivityType::CUDA);
    }
#endif
#endif
    return activities;
  });

  m.def("_enable_profiler_legacy", enableProfilerLegacy);
  py::class_<ProfilerDisableOptions>(m, "_ProfilerDisableOptions")
      .def(py::init<bool, bool>());
  m.def(
      "_disable_profiler_legacy",
      disableProfilerLegacy,
      py::arg("profiler_disable_options") = ProfilerDisableOptions());
  m.def("_profiler_enabled", profilerEnabled);
  m.def("_enable_record_function", [](bool enable) {
    at::enableRecordFunction(enable);
  });
  m.def("_set_empty_test_observer", [](bool is_global, double sampling_prob) {
    auto cb = at::RecordFunctionCallback(nullptr)
      .needsInputs(true)
      .samplingProb(sampling_prob);
    if (is_global) {
      at::addGlobalCallback(cb);
    } else {
      at::addThreadLocalCallback(cb);
    }
  });
  m.def("_clear_callbacks", []() {
    at::clearCallbacks();
  });

  py::class_<c10::InferenceMode>(_C_m, "_InferenceMode")
      .def(py::init<bool>());

<<<<<<< HEAD
  py::class_<torch::autograd::SavedVariable>(m, "SavedTensor")
    .def(py::init([]()->torch::autograd::SavedVariable {
      TORCH_CHECK(false, "Trying to create a SavedTensor object from Python is forbidden.");
    }))
    .def("register_hooks", [](torch::autograd::SavedVariable &s, py::function &pack_hook, py::function &unpack_hook) {
        s.register_hooks();
     });
=======
  py::class_<DisableTorchDispatch>(_C_m, "_DisableTorchDispatch")
      .def(py::init<>());
>>>>>>> 7f6b2bc2

  Py_RETURN_TRUE;
}

namespace torch { namespace autograd {

static PyObject * set_autocast_enabled(PyObject* _unused, PyObject *arg) {
  HANDLE_TH_ERRORS
  if (!PyBool_Check(arg)) {
    throw TypeError("enabled must be a bool (got %s)", Py_TYPE(arg)->tp_name);
  }
  at::autocast::set_enabled(arg == Py_True);
  Py_RETURN_NONE;
  END_HANDLE_TH_ERRORS
}

static PyObject * is_autocast_enabled(PyObject* _unused, PyObject *arg) {
  HANDLE_TH_ERRORS
  if (at::autocast::is_enabled()) {
    Py_RETURN_TRUE;
  } else {
    Py_RETURN_FALSE;
  }
  END_HANDLE_TH_ERRORS
}

static PyObject * set_autocast_cpu_enabled(PyObject* _unused, PyObject *arg) {
  HANDLE_TH_ERRORS
  if (!PyBool_Check(arg)) {
    throw TypeError("enabled must be a bool (got %s)", Py_TYPE(arg)->tp_name);
  }
  at::autocast::set_cpu_enabled(arg == Py_True);
  Py_RETURN_NONE;
  END_HANDLE_TH_ERRORS
}

static PyObject * is_autocast_cpu_enabled(PyObject* _unused, PyObject *arg) {
  HANDLE_TH_ERRORS
  if (at::autocast::is_cpu_enabled()) {
    Py_RETURN_TRUE;
  } else {
    Py_RETURN_FALSE;
  }
  END_HANDLE_TH_ERRORS
}

static PyObject * set_autocast_cpu_dtype(PyObject* _unused, PyObject *arg) {
  HANDLE_TH_ERRORS
  if (!THPDtype_Check(arg)) {
    throw TypeError(
        "dtype must be a torch.dtype (got %s)", Py_TYPE(arg)->tp_name);
  }
  at::ScalarType targetType = reinterpret_cast<THPDtype*>(arg)->scalar_type;
  at::autocast::set_autocast_cpu_dtype(targetType);
  Py_RETURN_NONE;
  END_HANDLE_TH_ERRORS
}

static const char* scalarTypeName(const at::ScalarType type) {
  switch (type) {
#define DEFINE_CASE(ctype, name) \
  case at::ScalarType::name:     \
    return #ctype;
    AT_FORAUTOCAST_SCALAR_TYPES(DEFINE_CASE)
#undef DEFINE_CASE
    default:
      throw std::runtime_error("unknown scalar type for autocast");
  }
}

static PyObject * get_autocast_cpu_dtype(PyObject* _unused, PyObject *arg){
  HANDLE_TH_ERRORS
  at::ScalarType current_dtype = at::autocast::get_autocast_cpu_dtype();
  return THPDtype_New(current_dtype, scalarTypeName(current_dtype));
  END_HANDLE_TH_ERRORS
}

static PyObject * clear_autocast_cache(PyObject* _unused, PyObject *arg) {
  HANDLE_TH_ERRORS
  at::autocast::clear_cache();
  Py_RETURN_NONE;
  END_HANDLE_TH_ERRORS
}

static PyObject * autocast_increment_nesting(PyObject* _unused, PyObject *arg) {
  HANDLE_TH_ERRORS
  return THPUtils_packInt64(at::autocast::increment_nesting());
  END_HANDLE_TH_ERRORS
}

static PyObject * autocast_decrement_nesting(PyObject* _unused, PyObject *arg) {
  HANDLE_TH_ERRORS
  return THPUtils_packInt64(at::autocast::decrement_nesting());
  END_HANDLE_TH_ERRORS
}

static PyObject * set_grad_enabled(PyObject* _unused, PyObject *arg) {
  HANDLE_TH_ERRORS
  if (!PyBool_Check(arg)) {
    throw TypeError("enabled must be a bool (got %s)", Py_TYPE(arg)->tp_name);
  }
  GradMode::set_enabled(arg == Py_True);
  Py_RETURN_NONE;
  END_HANDLE_TH_ERRORS
}

static PyObject * is_grad_enabled(PyObject* _unused, PyObject *arg) {
  HANDLE_TH_ERRORS
  if (GradMode::is_enabled()) {
    Py_RETURN_TRUE;
  } else {
    Py_RETURN_FALSE;
  }
  END_HANDLE_TH_ERRORS
}

static PyObject * is_inference_mode_enabled(PyObject* _unused, PyObject *arg) {
  HANDLE_TH_ERRORS
  if (c10::InferenceMode::is_enabled()) {
    Py_RETURN_TRUE;
  } else {
    Py_RETURN_FALSE;
  }
  END_HANDLE_TH_ERRORS
}

static PyObject * set_anomaly_mode_enabled(PyObject* _unused, PyObject *arg) {
  HANDLE_TH_ERRORS
  if (!PyBool_Check(arg)) {
    throw TypeError("enabled must be a bool (got %s)", Py_TYPE(arg)->tp_name);
  }
  AnomalyMode::set_enabled(arg == Py_True);
  Py_RETURN_NONE;
  END_HANDLE_TH_ERRORS
}

static PyObject * is_anomaly_mode_enabled(PyObject* _unused, PyObject *arg) {
  HANDLE_TH_ERRORS
  if (AnomalyMode::is_enabled()) {
    Py_RETURN_TRUE;
  } else {
    Py_RETURN_FALSE;
  }
  END_HANDLE_TH_ERRORS
}

static PyObject * python_enter_dual_level(PyObject* _unused, PyObject* arg) {
  HANDLE_TH_ERRORS
  // It is unlikely that the depth of forward nesting will overflow int64_t so we
  // just static cast here.
  return utils::wrap(static_cast<int64_t>(forward_ad::enter_dual_level()));
  END_HANDLE_TH_ERRORS
}

static PyObject * python_exit_dual_level(PyObject* _unused, PyObject* args, PyObject* kwargs) {
  HANDLE_TH_ERRORS
  static PythonArgParser parser({
    "exit_dual_level(int64_t level)"
  });

  ParsedArgs<1> parsed_args;
  auto _r = parser.parse(args, kwargs, parsed_args);

  forward_ad::exit_dual_level(_r.toInt64(0));
  Py_RETURN_NONE;
  END_HANDLE_TH_ERRORS
}

// autograd methods on torch._C
static PyMethodDef methods[] = { // NOLINT
  {"_set_grad_enabled", set_grad_enabled, METH_O, nullptr},
  {"is_grad_enabled", is_grad_enabled, METH_NOARGS, nullptr},
  {"is_inference_mode_enabled", is_inference_mode_enabled, METH_NOARGS, nullptr},
  {"set_autocast_enabled", set_autocast_enabled, METH_O, nullptr},
  {"is_autocast_enabled", is_autocast_enabled, METH_NOARGS, nullptr},
  {"clear_autocast_cache", clear_autocast_cache, METH_NOARGS, nullptr},
  {"set_autocast_cpu_enabled", set_autocast_cpu_enabled, METH_O, nullptr},
  {"is_autocast_cpu_enabled", is_autocast_cpu_enabled, METH_NOARGS, nullptr},
  {"set_autocast_cpu_dtype", set_autocast_cpu_dtype, METH_O, nullptr},
  {"get_autocast_cpu_dtype", get_autocast_cpu_dtype, METH_NOARGS, nullptr},
  {"autocast_increment_nesting", autocast_increment_nesting, METH_NOARGS, nullptr},
  {"autocast_decrement_nesting", autocast_decrement_nesting, METH_NOARGS, nullptr},
  {"set_anomaly_enabled", set_anomaly_mode_enabled, METH_O, nullptr},
  {"is_anomaly_enabled", is_anomaly_mode_enabled, METH_NOARGS, nullptr},
  {"_enter_dual_level", python_enter_dual_level, METH_NOARGS, nullptr},
  {"_exit_dual_level", castPyCFunctionWithKeywords(python_exit_dual_level), METH_VARARGS | METH_KEYWORDS, nullptr},
  {nullptr, nullptr, 0, nullptr}
};

PyMethodDef* python_functions() {
  return methods;
}

}} // namespace torch::autograd<|MERGE_RESOLUTION|>--- conflicted
+++ resolved
@@ -261,7 +261,9 @@
   py::class_<c10::InferenceMode>(_C_m, "_InferenceMode")
       .def(py::init<bool>());
 
-<<<<<<< HEAD
+  py::class_<DisableTorchDispatch>(_C_m, "_DisableTorchDispatch")
+      .def(py::init<>());
+
   py::class_<torch::autograd::SavedVariable>(m, "SavedTensor")
     .def(py::init([]()->torch::autograd::SavedVariable {
       TORCH_CHECK(false, "Trying to create a SavedTensor object from Python is forbidden.");
@@ -269,10 +271,6 @@
     .def("register_hooks", [](torch::autograd::SavedVariable &s, py::function &pack_hook, py::function &unpack_hook) {
         s.register_hooks();
      });
-=======
-  py::class_<DisableTorchDispatch>(_C_m, "_DisableTorchDispatch")
-      .def(py::init<>());
->>>>>>> 7f6b2bc2
 
   Py_RETURN_TRUE;
 }
