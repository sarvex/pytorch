--- conflicted
+++ resolved
@@ -38,11 +38,9 @@
   /// circular reference.
   Variable unpack(std::shared_ptr<Node> saved_for = nullptr) const;
 
-<<<<<<< HEAD
-  void register_hook(std::unique_ptr<SavedVariableHooks>&& hooks);
-=======
   void register_hooks();
->>>>>>> 7cfbd660
+
+  // void register_hooks(std::unique_ptr<SavedVariableHooks>&& hooks);
 
   void reset_data() {
     return data_.reset();
