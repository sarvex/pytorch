#include <c10d/default_comm_hooks.hpp>
#include <c10d/reducer.hpp>

#include <functional>

#include <c10/core/DeviceGuard.h>
#include <c10/core/StreamGuard.h>
#include <c10/util/Exception.h>
#include <c10/util/hash.h>
#include <c10/util/irange.h>
#include <c10d/comm.hpp>
#include <c10d/logger.hpp>
#include <torch/csrc/autograd/engine.h>
#include <torch/csrc/autograd/function_hook.h>
#include <torch/csrc/autograd/functions/accumulate_grad.h>
#include <torch/csrc/autograd/profiler.h>
#include <torch/csrc/autograd/utils/grad_layout_contract.h>
#include <torch/csrc/autograd/utils/lambda_post_hook.h>
#include <torch/csrc/utils/memory.h>

namespace c10d {
namespace {

inline int64_t current_time_in_nanos() {
  return torch::autograd::profiler::getTime();
}

constexpr int kUnsetDivFactor = -1;

// Macro that wraps TORCH_CHECK with DDP logging.
#define REDUCER_CHECK(cond, logger_, ...)             \
  if (C10_UNLIKELY_OR_CONST(!(cond))) {               \
    if (!logger_.expired()) {                         \
      logger_.lock()->set_error_and_log(__VA_ARGS__); \
    }                                                 \
    TORCH_CHECK(false, ##__VA_ARGS__);                \
  }

} // namespace

C10_DEFINE_TYPED_REGISTRY(TimerRegistry, c10::DeviceType, Timer, std::unique_ptr, c10::Device);

namespace {

class CpuTimer : public Timer {
 private:
  // The timestamp of forward call start time in each iteration.
  int64_t forward_start_time = -1;
  // The timestamp of backward computation start and end time in each
  // iteration.
  int64_t backward_compute_start_time = -1;
  int64_t backward_compute_end_time = -1;
  // The timestamp of first communication call start time in each iteration.
  int64_t backward_comm_start_time = -1;
  // The timestamp of last communication call end time in each iteration.
  int64_t backward_comm_end_time = -1;

  int64_t& getTime(Event event) {
    switch (event) {
      case Event::kForwardStart:
        return forward_start_time;
      case Event::kBackwardComputeStart:
        return backward_compute_start_time;
      case Event::kBackwardComputeEnd:
        return backward_compute_end_time;
      case Event::kBackwardCommStart:
        return backward_comm_start_time;
      case Event::kBackwardCommEnd:
        return backward_comm_end_time;
      default:
        TORCH_INTERNAL_ASSERT(false);
    }
  }

 public:
  explicit CpuTimer(c10::Device /* unused */) {}

  void record(Event event) override {
    getTime(event) = current_time_in_nanos();
  }

  c10::optional<int64_t> measureDifference(Event start, Event end) override {
    int64_t start_time = getTime(start);
    int64_t end_time = getTime(end);
    // If cpu_end_time is not recorded in this iteration,
    // avg_time will return invalid value.
    // For some cases like DDP runs on non-sync mode, backward compute
    // end time can not be recorded in this iteration and thus can not
    // calculate the valid avg_time.
    // In this case, skip calculating the avg_time and return.
    if (end_time < start_time) {
      return c10::nullopt;
    }
    return end_time - start_time;
  }
};

C10_REGISTER_TYPED_CLASS(TimerRegistry, c10::kCPU, CpuTimer);

} // namespace

Reducer::Reducer(
    std::vector<std::vector<at::Tensor>> replicas,
    std::vector<std::vector<size_t>> bucket_indices,
    c10::intrusive_ptr<c10d::ProcessGroup> process_group,
    std::vector<std::vector<bool>> expect_sparse_gradients,
    int64_t bucket_bytes_cap,
    bool find_unused_parameters,
    bool gradient_as_bucket_view,
    std::unordered_map<size_t, std::string> paramNames)
    : replicas_(std::move(replicas)),
      process_group_(std::move(process_group)),
      expect_sparse_gradients_(std::move(expect_sparse_gradients)),
      expect_autograd_hooks_(false),
      require_finalize_(false),
      next_bucket_(0),
      has_marked_unused_parameters_(false),
      find_unused_parameters_(find_unused_parameters),
      gradient_as_bucket_view_(gradient_as_bucket_view),
      local_used_maps_reduced_(false),
      num_iterations_(0),
      num_backward_calls_(0),
      num_buckets_ready_(0),
      has_rebuilt_bucket_(false),
      bucket_bytes_cap_(bucket_bytes_cap),
      div_factor_(kUnsetDivFactor),
      static_graph_(false),
      comm_hook_(nullptr),
      thread_local_state_(at::ThreadLocalState()),
      ddp_debug_level_(parseDistDebugLevel()),
      param_names_(std::move(paramNames)) {
  C10_LOG_API_USAGE_ONCE("torch.distributed.ddp.reducer");
  TORCH_INTERNAL_ASSERT(
      replicas_.size() == 1, "Expected exactly one model replica.");
  TORCH_INTERNAL_ASSERT(
      replicas_[0].size() >= 1, "Expected at least one parameter.");

  // Check whether the module is multi_device_module
  {
    std::set<int> unique_devices;
    for (const auto& v : replicas_[0]) {
      auto device_idx = int(v.device().index());
      if (unique_devices.find(device_idx) == unique_devices.end()) {
        unique_devices.insert(device_idx);
        if (unique_devices.size() > 1) {
          is_multi_device_module_ = true;
          break;
        }
      }
    }
  }

  // For CUDA, record events only for single device module.
  c10::Device device = replicas_[0][0].device();
  if (!(device.is_cuda() && is_multi_device_module_)) {
    timer_ = TimerRegistry()->Create(device.type(), device);
  }

  // If `expect_sparse_gradients` is not specified, initialize it such that
  // we do not expect sparse gradients for any parameter.
  if (expect_sparse_gradients_.empty()) {
    expect_sparse_gradients_ = std::vector<std::vector<bool>>(
        replicas_.size(), std::vector<bool>(replicas_[0].size(), false));
  }
  TORCH_INTERNAL_ASSERT(expect_sparse_gradients_.size() == replicas_.size());

  // Initialize variable bucketing.
  // This can be reinitialized later after capturing runtime information.
  {
    std::lock_guard<std::mutex> lock(mutex_);
    initialize_buckets(std::move(bucket_indices));
  }

  // All variables are expected to have their `grad_fn` set to the gradient
  // accumulation function (since they are leafs in the autograd graph).
  // We store pointers to these functions such that we can check if they are
  // used in an autograd pass. If they are not, we know their grad tensors
  // can be marked as ready for reduction.
  {
    const auto replica_count = replicas_.size();
    grad_accumulators_.resize(replica_count);
    // TODO: get rid of replica_index and nested
    // containers such as replicas_, grad_accumulators_, etc.
    size_t replica_index = 0;
    const auto variable_count = replicas_[replica_index].size();
    grad_accumulators_[replica_index].resize(variable_count);
    for (const auto variable_index : c10::irange(variable_count)) {
      auto& variable = replicas_[replica_index][variable_index];

      // The gradient accumulator function is lazily initialized once.
      // Therefore we can use its presence in the autograd graph as
      // evidence that the parameter has participated in an iteration.
      auto grad_accumulator = torch::autograd::impl::grad_accumulator(variable);

#ifndef _WIN32
      using torch::distributed::autograd::ThreadLocalDistAutogradContext;
#endif
      // Hook to execute after the gradient accumulator has executed.
      hooks_.emplace_back(
          grad_accumulator->add_post_hook(
              torch::make_unique<torch::autograd::utils::LambdaPostHook>(
                  [=](const torch::autograd::variable_list& outputs,
                      const torch::autograd::variable_list& /* unused */) {
#ifndef _WIN32
                    this->rpc_context_.set(
                        ThreadLocalDistAutogradContext::getContextPtr());
#endif
                    this->autograd_hook(variable_index);
                    return outputs;
                  })),
          grad_accumulator);

      // Map raw function pointer to replica index and parameter index.
      // This is used later on when the autograd graph is traversed
      // to check for parameters for which no gradient is computed, if
      // find_unused_parameters=True.
      // Note that the mapping of gradient accumulator to variable should be
      // one to one as we deduplicate shared parameters before constructing
      // Reducer.
      if (find_unused_parameters_) {
        gradAccToVariableMap_[grad_accumulator.get()] = variable_index;
      }

      numGradHooksTriggeredMap_[variable_index] = 0;

      // The gradient accumulator is stored as weak_ptr in the autograd
      // metadata of the variable, so we have to keep it alive here for
      // the raw pointer to be valid.
      REDUCER_CHECK(
          grad_accumulators_[replica_index][variable_index] == nullptr,
          logger_,
          c10::str(
              "Reducer tried to register duplicate grad accumulator for replica ",
              replica_index,
              " variable ",
              variable_index));

      grad_accumulators_[replica_index][variable_index] =
          std::move(grad_accumulator);
    }
  }

  // Initialize backward stats vector.
  {
    const auto replica_count = replicas_.size();
    backward_stats_.resize(replica_count);
    const auto variable_count = replicas_[0].size();
    std::for_each(
        backward_stats_.begin(),
        backward_stats_.end(),
        [=](std::vector<int64_t>& v) { v.resize(variable_count); });
  }

  // See Note [Skip allreducing local_used_maps_dev]
  if (find_unused_parameters_) {
    initialize_local_used_map();
  }
}

// Note [Skip allreducing local_used_maps_dev]
// ~~~~~~~~~~~~~~~~~~~~~~~~~~
// If find_unused_parameters_ is set to false, there is no need to allreduce
// local_used_maps_dev_, because all parameters will be reduced anyway.
// Therefore, we can avoid allocating memory for local_used_maps and
// local_used_maps_dev_ if find_unused_parameters_ is false.

// Note [DDP Communication Hook]
// ~~~~~~~~~~~~~~~~~~~~~~~~~~
// If DDP communication hook is not registered, the reducer reduces the buckets
// by just calling allreduce. If registered, it calls the hook and uses future
// work handle. If registered, reducer also skips dividing grads by world size.
// The reason for this is that the communication hook is expected to completely
// override how we perform communication and the user should have complete
// control over how the grads are handled.
//
// DDP communication hook is an enhancement that provides a hook which can be
// used to override how DDP communicates gradients across ranks, this can be
// used for algorithms like Gradient Compression/GossipGrad. This hook can be
// registered from Python API using `register_comm_hook`. `PythonCommHook`
// enables registering a Python hook and is a subclass of `CommHookInterface`.
// Additionally, there are also some built-in C++ hook implementations that can
// be specified by calling `register_builtin_comm_hook` from Python API.

Reducer::~Reducer() noexcept(false) {
  // Remove all hooks on variables registered by this Reducer. This is necessary
  // to make DDP failure recoverable. Otherwise, multiple Reducer instances
  // (from recoveries) will add their hooks to the original model, and those
  // hooks will try to invoke methods on a deleted Reducer objects.
  for (auto& hook : hooks_) {
    auto& key = hook.first;
    auto& grad_accumulator = hook.second;

    TORCH_INTERNAL_ASSERT(
        grad_accumulator->del_post_hook(key),
        "Reducer attempts to delete a non-existing hook.");
  }
}

bool Reducer::dynamic_graph_find_unused() {
  return !static_graph_ && find_unused_parameters_;
}

bool Reducer::static_graph_first_bwd() {
  return static_graph_ && num_backward_calls_ == 1;
}

bool Reducer::static_graph_after_first_bwd() {
  return static_graph_ && num_backward_calls_ > 1;
}

void Reducer::initialize_local_used_map() {
  const auto replica_count = replicas_.size();
  const auto variable_count = replicas_[0].size();
  local_used_maps_.resize(replica_count);
  local_used_maps_dev_.resize(replica_count);

  for (const auto i : c10::irange(replica_count)) {
    at::TensorOptions options;
    options = options.dtype(at::kInt);

    // Deliberately don't pin the memory even if local_used_maps_dev_ will
    // be cuda. See Note [local_used_maps_ -> local_used_maps_dev copying]
    local_used_maps_[i] =
        at::zeros({static_cast<long>(variable_count)}, options);

    // This tensor needs to be on the same device as replica because backend
    // such as NCCL may not support CPU tensors, and hence it might not work
    // if we always put it on CPU.
    options = options.device(replicas_[i][0].device());
    local_used_maps_dev_[i] =
        at::empty({static_cast<long>(variable_count)}, options);
  }
}

void Reducer::check_grad_layout(
    const at::Tensor& grad,
    const at::Tensor& bucket_view) {
  // Ensure that the gradient type matches the bucket type.
  REDUCER_CHECK(
      grad.options().type_equal(bucket_view.options()),
      logger_,
      c10::str("Expected ", bucket_view.toString(), ", got ", grad.toString()));

  TORCH_INTERNAL_ASSERT(grad.device() == bucket_view.device());
  TORCH_INTERNAL_ASSERT(grad.numel() == bucket_view.numel());
  // AccumulateGrad doesn't HAVE to obey the grad layout contract.
  // The penalty for disobedience is reduced performance, not numerical
  // death. Warnings here help diagnose poor DDP performance.
  if (grad.strides() != bucket_view.strides()) {
    TORCH_WARN_ONCE(
        "Grad strides do not match bucket view strides. "
        "This may indicate grad was not created according to the "
        "gradient layout contract, or that the param's strides "
        "changed since DDP was constructed.  This is not an error, "
        "but may impair performance.\n"
        "grad.sizes() = ",
        grad.sizes(),
        ", strides() = ",
        grad.strides(),
        "\n",
        "bucket_view.sizes() = ",
        bucket_view.sizes(),
        ", strides() = ",
        bucket_view.strides());
  }
  if (!gradient_as_bucket_view_) {
    TORCH_INTERNAL_ASSERT(!grad.is_alias_of(bucket_view));
  }
}

void Reducer::mark_variable_ready_dense(size_t variable_index) {
  const auto replica_index = 0;
  const auto& bucket_index = variable_locators_[variable_index];
  auto& bucket = buckets_[bucket_index.bucket_index];
  auto& replica = bucket.replicas[replica_index];
  auto& variable = replica.variables[bucket_index.intra_bucket_index];
  auto& bucket_view = replica.bucket_views_in[bucket_index.intra_bucket_index];

  // Copy contents of gradient tensor to bucket tensor.
  // If the gradient is not set, we assume it wasn't computed
  // as part of the current backwards pass, and zero the part
  // of the bucket it would otherwise hold.
  runGradCallbackForVariable(variable, [&](auto& grad) {
    if (grad.defined()) {
      this->check_grad_layout(grad, bucket_view);
      // When gradient_as_bucket_view_ is false, or even when
      // gradient_as_bucket_view_ is true, in rare cases users may set grad to
      // be None after every iteration. In these cases, grad and bucket_view are
      // pointing to different storages and thus need to copy grads to
      // bucket_view. If gradient_as_bucket_view_ is set as true, let grad point
      // to bucket_view. If grad has already been set as views of buckets in
      // previous iterations, no copy is needed.
      if (!grad.is_alias_of(bucket_view)) {
        bucket_view.copy_(grad);
        if (gradient_as_bucket_view_) {
          // Let grad point to bucket_view buffer.
          grad = bucket_view;
          // The grad is modified and need to be written back.
          return true;
        }
      }
    } else {
      // Gradient is undefined. When find_unused_parameters=True, ensure it is
      // not marked as locally used, otherwise we will be allreducing zero's
      // instead of not touching .grad field of parameter.
      if (this->dynamic_graph_find_unused() || this->static_graph_first_bwd()) {
        REDUCER_CHECK(
            local_used_maps_[0][variable_index].item<int>() == 0,
            logger_,
            "Encountered gradient which is undefined, but still allreduced by DDP reducer. This indicates a bug in DDP implementation, please report a bug with a repro to PyTorch.");
      }
      bucket_view.zero_();
    }
    // The grad is not modified and doesn't need to be written back.
    return false;
  });
}

void Reducer::mark_variable_ready_sparse(size_t variable_index) {
  const auto replica_index = 0;
  const auto& bucket_index = variable_locators_[variable_index];
  auto& bucket = buckets_[bucket_index.bucket_index];
  auto& replica = bucket.replicas[replica_index];
  auto& variable = replica.variables[bucket_index.intra_bucket_index];

  runGradCallbackForVariable(variable, [&](auto& grad) {
    REDUCER_CHECK(
        grad.defined(), logger_, "Expected sparse gradient to be defined.");
    REDUCER_CHECK(
        grad.options().layout() == c10::kSparse,
        logger_,
        "Expected variable to have sparse gradient.");

    // Sparse tensors cannot be grouped together with other sparse tensors
    // in a single reduction operation like we can for dense tensors.
    // Therefore, the `offsets` and `lengths` vectors in the bucket replica
    // struct are empty, and there is no pre-existing accumulation tensor.
    // Directly assign the sparse tensor to the `contents` field.
    replica.contents = grad;
    // The grad is modified in place and needs to be written back.
    return true;
  });
}

<<<<<<< HEAD
std::vector<c10d::GradBucket> Reducer::get_grad_buckets(
    bool return_zero_tensors) const {
  std::lock_guard<std::mutex> lock(mutex_);
  std::vector<c10d::GradBucket> gradBuckets;
  gradBuckets.reserve(buckets_.size());
  for (int i = 0; i < buckets_.size(); ++i) {
    gradBuckets.emplace_back(
      i,
      return_zero_tensors ? at::zeros_like(buckets_[i].replicas[0].contents)
                            : buckets_[i].replicas[0].contents,
      buckets_[i].replicas[0].offsets,
      buckets_[i].replicas[0].lengths,
      buckets_[i].replicas[0].sizes_vec
    );
  }
  return gradBuckets;
=======
std::vector<at::Tensor> Reducer::get_bucket_tensors() const {
  std::lock_guard<std::mutex> lock(mutex_);
  std::vector<at::Tensor> bucketTensors;
  bucketTensors.reserve(buckets_.size());
  for (const auto& bucket : buckets_) {
    bucketTensors.emplace_back(bucket.replicas[0].contents);
  }
  return bucketTensors;
>>>>>>> 11b722c0
}

void Reducer::set_forward_pass_work_handle(
    c10::intrusive_ptr<c10d::ProcessGroup::Work> forwardPassWorkHandle,
    bool useStaticWorldSize) {
  std::lock_guard<std::mutex> lock(mutex_);
  forwardPassWorkHandle_.workHandle = std::move(forwardPassWorkHandle);
  forwardPassWorkHandle_.useStaticWorldSize = useStaticWorldSize;
}

std::vector<at::Tensor> Reducer::get_local_used_maps_on_device() const {
  std::lock_guard<std::mutex> lock(mutex_);
  return local_used_maps_dev_;
}

void Reducer::push_rebuilt_params_for_all_indices() {
  std::lock_guard<std::mutex> lock(mutex_);
  if (!should_rebuild_buckets() || !rebuilt_param_indices_.empty()) {
    return;
  }
  const auto replica_count = replicas_.size();
  const auto variable_count = replicas_[0].size();
  for (const auto variable_index : c10::irange(variable_count)) {
    push_rebuilt_params(variable_index);
  }
}

void Reducer::push_rebuilt_params(const size_t& index) {
  // NOTE: We don't check this in should_rebuild_bucket because that controls
  // whether we should push rebuilt params and whether to actually kick off
  // process to rebuild buckets, if we check this in should_rebuild_buckets then
  // the latter would break.
  if (all_rebuilt_params_pushed_) {
    // We only enter here in the case we are calling multiple backwards with
    // retain_graph=True in the iteration before rebuilding buckets.
    return;
  }
  rebuilt_params_.push_back(replicas_[0][index]);
  rebuilt_param_indices_.push_back(index);
}

void Reducer::set_divide_factor() {
  // If it was scheduled, wait on allreduce in forward pass that tells us
  // division factor based on no. of currently participating processes.
  if (div_factor_ == kUnsetDivFactor) {
    div_factor_ = process_group_->getSize();
    auto& workHandle = forwardPassWorkHandle_.workHandle;
    if (workHandle && !forwardPassWorkHandle_.useStaticWorldSize) {
      workHandle->wait();
      auto results = workHandle->result();
      // Guard against the results being empty
      TORCH_INTERNAL_ASSERT(results.size() > 0);
      at::Tensor& res = results.front();
      div_factor_ = res.item().to<int>();
    }
  }
}

// Right now delay_all_reduce is only called when static_graph_=true and
// num_iterations_==1.
void Reducer::delay_all_reduce() {
  std::lock_guard<std::mutex> lock(this->mutex_);

  if (should_collect_runtime_stats()) {
    record_backward_compute_end_time();
    record_backward_comm_start_time();
  }

  // launch all reduce local used map
  all_reduce_local_used_map();

  // prepare to set unused_parameters_, if it is static graph,
  // unused_parameters_ will not change after 1st iteration.
  unused_parameters_.clear();

  // copy all gradients to buckets
  size_t replica_index = 0;
  for (size_t variable_index = 0;
       variable_index < replicas_[replica_index].size();
       variable_index++) {
    // set unused_parameters_
    if (numGradHooksTriggeredMap_[variable_index] == 0) {
      unused_parameters_.push_back(variable_index);
    }
    require_finalize_ = true;
    set_divide_factor();
    if (expect_sparse_gradients_[replica_index][variable_index]) {
      mark_variable_ready_sparse(variable_index);
    } else {
      mark_variable_ready_dense(variable_index);
    }
  }

  // launch all reduces for all buckets
  for (auto& bucket : buckets_) {
    all_reduce_bucket(bucket);
  }

  finalize_backward();
}

void Reducer::set_logger(std::weak_ptr<c10d::Logger> logger) {
  logger_ = logger;
}

// The function `autograd_hook` is called after the gradient for a
// model parameter has been accumulated into its gradient tensor.
// This function is only to be called from the autograd thread.
void Reducer::autograd_hook(size_t index) {
  std::lock_guard<std::mutex> lock(this->mutex_);
  // Local modules can also fire autograd hooks if user directly invokes
  // backward on local module. In this case, don't run autograd hooks.
  if (!in_ddp_backwards_) {
    return;
  }
  // Carry over thread local state from main thread. This allows for
  // thread-local flags such as profiler enabled to be configure correctly.
  at::ThreadLocalStateGuard g(thread_local_state_);

  // Ignore if we don't expect to be called.
  // This may be the case if the user wants to accumulate gradients
  // for number of iterations before reducing them.
  if (!expect_autograd_hooks_) {
    return;
  }

  // See Note [Skip allreducing local_used_maps_dev]
  if (dynamic_graph_find_unused() || static_graph_first_bwd()) {
    // Since it gets here, this param has been used for this iteration. We want
    // to mark it in local_used_maps_. During no_sync session, the same var can
    // be set multiple times, which is OK as does not affect correctness. As
    // long as it is used once during no_sync session, it is marked as used.
    // Only set it as locally used if the grad is defined. Otherwise, hooks
    // could sometimes be triggered with undefined grads, and if this happens
    // globally, we don't want to touch the .grad field of the param.
    auto& variable = get_param_from_index(index);
    runGradCallbackForVariable(variable, [&](auto& grad) {
      if (grad.defined()) {
        local_used_maps_[0][index] = 1;
      }
      // The gradient is never modified.
      return false;
    });
  }

  if (static_graph_first_bwd()) {
    numGradHooksTriggeredMap_[index] += 1;
    return;
  }

  // If `find_unused_parameters_` is true there may be model parameters that
  // went unused when computing the model output, they won't be part of the
  // autograd graph, and won't receive gradients. These parameters are
  // discovered in the `prepare_for_backward` function and their indexes stored
  // in the `unused_parameters_` vector.
  if (!has_marked_unused_parameters_) {
    has_marked_unused_parameters_ = true;
    for (const auto& unused_index : unused_parameters_) {
      mark_variable_ready(unused_index);
    }
  }

  // Rebuild bucket only if 1) it is the first time to rebuild bucket 2)
  // static_graph_ is true or find_unused_parameters_ is false,
  // 3) this backward pass needs to run allreduce.
  // Here, we just dump tensors and their parameter indices into
  // rebuilt_params_ and rebuilt_param_indices_ based on gradient arriving
  // order, and then at the end of finalize_backward(), buckets will be
  // rebuilt based on rebuilt_params_ and rebuilt_param_indices_, and then
  // will be broadcasted and initialized.
  // If it is static graph, after 1st iteration, check if a variable
  // is ready for communication based on numGradHooksTriggeredMap_.
  if (static_graph_after_first_bwd()) {
    REDUCER_CHECK(
        numGradHooksTriggeredMapPerIteration_[index] > 0,
        logger_,
        "Your training graph has changed in this iteration, ",
        "e.g., one parameter is unused in first iteration, but ",
        "then got used in the second iteration. this is not ",
        "compatible with static_graph set to True.");
    if (--numGradHooksTriggeredMapPerIteration_[index] == 0) {
      if (should_rebuild_buckets()) {
        push_rebuilt_params(index);
      }
      // Finally mark variable for which this function was originally called.
      mark_variable_ready(index);
    }
  } else {
    if (should_rebuild_buckets()) {
      push_rebuilt_params(index);
    }
    // Finally mark variable for which this function was originally called.
    mark_variable_ready(index);
  }
}

void Reducer::all_reduce_local_used_map() {
  // See Note [Skip allreducing local_used_maps_dev]
  // H2D from local_used_maps_ to local_used_maps_dev_
  for (const auto i : c10::irange(local_used_maps_.size())) {
    if (local_used_maps_dev_[i].is_cuda()) {
      // Note [local_used_maps_ -> local_used_maps_dev copying]
      // ~~~~~~~~~~~~~~~~~~~~~~~~~~~~~~~~~~~~~~~~~~~~~~~~~~~~~~
      // We do async H2D to avoid the blocking overhead. The async copy and
      // allreduce respect the current stream, so will be sequenced
      // correctly.
      //
      // Correct sequencing with respect to host operations is also
      // essential. The H2D copy_ is stream ordered, while the host's
      // changes to local_used_maps_ are host ordered. If a large backlog of
      // cuda-stream work pushes the copy_ far into the future, and if no
      // blocking calls occur between now and finalize_backward()** such
      // that finalize_backward() re-zeroes local_used_maps_ on the host
      // before the stream executes the copy_, copy_ will read those zeros
      // instead of the values we thought we told it to read here. Copying
      // local_used_maps_[i] to a pinned temporary (which the pinned caching
      // allocator should supply asynchronously) avoids this nasty, rare
      // race condition.
      //
      // ** In the hoped-for case where all params are used, DDP itself
      // won't do any blocking work between now and the re-zeroing, so the
      // danger is real.
      //
      // Defensively ensures local_used_maps_tmp is distinct from
      // local_used_maps_[i]
      auto local_used_maps_tmp = at::native::empty_like(
          local_used_maps_[i],
          optTypeMetaToScalarType(local_used_maps_[i].options().dtype_opt()),
          local_used_maps_[i].options().layout_opt(),
          local_used_maps_[i].options().device_opt(),
          true /* pinned_memory */);
      // Paranoid asserts here because in some workloads, the pinned
      // allocator behaves in a way we don't understand, and may be bugged.
      // See https://github.com/pytorch/pytorch/pull/54474
      TORCH_INTERNAL_ASSERT(local_used_maps_tmp.is_pinned());
      TORCH_INTERNAL_ASSERT(
          local_used_maps_tmp.data_ptr() != local_used_maps_[i].data_ptr());
      local_used_maps_tmp.copy_(local_used_maps_[i]);
      local_used_maps_dev_[i].copy_(local_used_maps_tmp, true);
    } else {
      local_used_maps_dev_[i].copy_(local_used_maps_[i], true);
    }
  }
  local_used_work_ = process_group_->allreduce(local_used_maps_dev_);
}

at::Tensor& Reducer::get_param_from_index(size_t index) {
  const auto& bucket_index = variable_locators_[index];
  auto& bucket = buckets_[bucket_index.bucket_index];
  auto& replica = bucket.replicas[0];
  // Cannot simply access variable via replicas_[replica_index][variable_index]
  // as the callback does not accept const tensors.
  auto& variable = replica.variables[bucket_index.intra_bucket_index];
  return variable;
}

void Reducer::checkAndRaiseMarkedTwiceError(size_t index) {
  // Something is wrong if all variables contained in this bucket replica have
  // already been marked as ready.
  // We don't expect the same variable to be marked ready twice.
  bool marked_twice =
      perIterationReadyParams_.find(index) != perIterationReadyParams_.end();

  if (marked_twice) {
    // Report index of param that has been marked twice. In debug mode, also
    // report fully qualified parameter name.
    auto param_name = param_names_.find(index);
    const bool found_param_name = param_name != param_names_.end();
    TORCH_INTERNAL_ASSERT(
        ddp_debug_level_ == c10d::DistributedDebugLevel::OFF ||
            found_param_name,
        "Expected to find parameter name in debug mode.");
    std::string paramInfo = c10::str(
        "Parameter at index ",
        index,
        found_param_name ? c10::str(" with name ", param_name->second) : "",
        " has been marked as ready twice. This means that multiple autograd engine ",
        " hooks have fired for this particular parameter during this iteration.");
    // param_names_ is empty in debug mode.
    if (!found_param_name) {
      paramInfo += c10::str(
          " You can set the environment variable TORCH_DISTRIBUTED_DEBUG to either",
          " INFO or DETAIL to print parameter names for further debugging.");
    }
    std::string common_error = c10::str(
        "Expected to mark a variable ready only once. ",
        "",
        "This error is caused by one of the following reasons: ",
        "1) Use of a module parameter outside the `forward` function. ",
        "Please make sure model parameters are not shared across multiple ",
        "concurrent forward-backward passes. or try to use _set_static_graph() ",
        "as a workaround if this module graph does not change ",
        "during training loop.",
        "2) Reused parameters in multiple reentrant backward passes. For ",
        "example, if you use multiple `checkpoint` functions to wrap the ",
        "same part of your model, it would result in the same set of ",
        "parameters been used by different reentrant backward passes ",
        "multiple times, and hence marking a variable ready multiple times. ",
        "DDP does not support such use cases in default. You can try to ",
        "use _set_static_graph() as a workaround if your module graph ",
        "does not change over iterations.");

    common_error += c10::str("\n", paramInfo);

    REDUCER_CHECK(
        has_marked_unused_parameters_,
        logger_,
        common_error,
        "3) Incorrect unused parameter detection. The return value of the ",
        "`forward` function is inspected by the distributed data parallel ",
        "wrapper to figure out if any of the module's parameters went ",
        "unused. For unused parameters, DDP would not expect gradients from ",
        "then. However, if an unused parameter becomes part of the autograd ",
        "graph at a later point in time (e.g., in a reentrant backward when ",
        "using `checkpoint`), the gradient will show up unexpectedly. If all ",
        "parameters in the model participate in the backward pass, you can ",
        "disable unused parameter detection by passing the keyword argument ",
        "`find_unused_parameters=False` to ",
        "`torch.nn.parallel.DistributedDataParallel`. If unused parameters ",
        "in the model do not change over iterations, You can try to use ",
        "_set_static_graph() as a workaround if this module graph does not ",
        "change during training loop.");
    REDUCER_CHECK(!has_marked_unused_parameters_, logger_, common_error);
  }
}

void Reducer::mark_variable_ready(size_t variable_index) {
  REDUCER_CHECK(
      variable_index < variable_locators_.size(),
      logger_,
      "Out of range variable index.");

  checkAndRaiseMarkedTwiceError(variable_index);
  perIterationReadyParams_.insert(variable_index);
  backward_stats_[0][variable_index] =
      current_time_in_nanos() - backward_compute_start_time_;

  // Any time we mark a variable ready (be it in line due to unused parameters,
  // or via an autograd hook), we require a call to the finalize function. If
  // this doesn't happen before the next iteration (or call to
  // `prepare_for_backwards`), we know something is wrong.
  require_finalize_ = true;

  const auto& bucket_index = variable_locators_[variable_index];
  auto& bucket = buckets_[bucket_index.bucket_index];
  auto& replica = bucket.replicas[0];

  set_divide_factor();

  if (bucket.expect_sparse_gradient) {
    mark_variable_ready_sparse(variable_index);
  } else {
    mark_variable_ready_dense(variable_index);
  }

  // TODO(@pietern): Make this work for both CPU/CUDA tensors.
  // When using CPU tensors we don't need to do this.
  // // Record event so that we can wait for all of them.
  // auto& event = replica.events[bucket_index.intra_bucket_index];
  // event.record();

  // Check if this was the final gradient for this bucket.
  if (--replica.pending == 0) {
    // Kick off reduction if all replicas for this bucket are ready.
    if (--bucket.pending == 0) {
      mark_bucket_ready(bucket_index.bucket_index);
    }
  }

  // Run finalizer function and kick off reduction for local_used_maps once the
  // final bucket was marked ready.
  if (next_bucket_ == buckets_.size()) {
    if (dynamic_graph_find_unused()) {
      all_reduce_local_used_map();
    }

    torch::autograd::Engine::get_default_engine().queue_callback([=] {
      std::lock_guard<std::mutex> lock(this->mutex_);
      if (should_collect_runtime_stats()) {
        record_backward_compute_end_time();
      }
      // Check that all buckets were completed and had their work kicked off.
      TORCH_INTERNAL_ASSERT(next_bucket_ == buckets_.size());
      if (static_graph_after_first_bwd() && should_rebuild_buckets()) {
        for (const auto& unused_index : unused_parameters_) {
          push_rebuilt_params(unused_index);
        }
      }
      this->finalize_backward();
    });
  }
}

c10::intrusive_ptr<c10::ivalue::Future> Reducer::run_comm_hook(
    GradBucket& grad_bucket) {
  if (comm_hook_ == nullptr) {
    _AllReduceCommHookWithDivFactorState state(
        process_group_.get(), div_factor_);
    _AllReduceCommHookWithDivFactor allreduce_hook(state);
    return allreduce_hook.runHook(grad_bucket);
  } else {
    return comm_hook_->runHook(grad_bucket);
  }
}

void Reducer::all_reduce_bucket(Bucket& bucket) {
  std::vector<at::Tensor> tensors;
  tensors.reserve(bucket.replicas.size());
  for (const auto& replica : bucket.replicas) {
    // TODO(@pietern): Ensure proper synchronization with the CUDA events
    // that recorded copies into this contents tensor. If these copies are
    // executed on non-default streams, the current stream for the device
    // that holds the contents tensor must wait on these events.
    //
    // As long as autograd uses the default stream for every device,
    // these operations are implicitly sequenced, and we don't need to
    // do any extra synchronization here.
    //
    tensors.push_back(replica.contents);
  }
  GradBucket grad_bucket(
      next_bucket_,
      tensors[0],
      // Since we only support single-process single-device
      // mode, there is always only one replica in the bucket.
      bucket.replicas[0].offsets,
      bucket.replicas[0].lengths,
      bucket.replicas[0].sizes_vec);
  bucket.future_work = run_comm_hook(grad_bucket);
}

// Called when the bucket at the specified index is ready to be reduced.
void Reducer::mark_bucket_ready(size_t bucket_index) {
  TORCH_INTERNAL_ASSERT(bucket_index >= next_bucket_);

  // Buckets are reduced in sequence. Ignore this bucket if
  // it's not its turn to be reduced.
  if (bucket_index > next_bucket_) {
    return;
  }

  // Keep going, until we either:
  // - have kicked off reduction for all buckets, or
  // - found a bucket that's not yet ready for reduction.
  for (; next_bucket_ < buckets_.size() && buckets_[next_bucket_].pending == 0;
       next_bucket_++) {
    num_buckets_ready_++;
    if (num_buckets_ready_ == 1 && should_collect_runtime_stats()) {
      record_backward_comm_start_time();
    }
    auto& bucket = buckets_[next_bucket_];
    all_reduce_bucket(bucket);
  }
}

void Reducer::initialize_buckets(
    std::vector<std::vector<size_t>> bucket_indices) {
  // If initialize_buckets is called inside DDP constructor, then
  // it does not matter rpc context ptr is nullptr or not, as grad
  // will not be mutated.
  // If initialize_buckets is called during training loop, e.g, inside
  // rebuild_buckets(), since grad could be mutated and be pointed to
  // bucket_view, then it needs to check rpc context ptr is nullptr or not,
  // If rpc context ptr is nullptr, mutate variable.grad(); otherwise,
  // mutate grad in rpc context.
#ifndef _WIN32
  using torch::distributed::autograd::ThreadLocalDistAutogradContext;
  this->rpc_context_.set(ThreadLocalDistAutogradContext::getContextPtr());
#endif

  // Note that we check !require_finalize instead of !expect_autograd_hooks
  // since the latter is set in forward pass, and the former indicates
  // at least one gradient hook has fired and we are in autograd execution.
  REDUCER_CHECK(
      !require_finalize_,
      logger_,
      "`initialize_buckets` must NOT be called during autograd execution.");

  // Clear current bucket assignment.
  buckets_.clear();
  variable_locators_.clear();

  // Ensure we have a bucket index for every variable.
  variable_locators_.resize(replicas_[0].size());

  // Iterate over buckets.
  const auto bucket_count = bucket_indices.size();
  const auto replica_count = replicas_.size();
  buckets_.reserve(bucket_count);
  for (const auto bucket_index : c10::irange(bucket_count)) {
    Bucket bucket;

    // TODO(@pietern): Validate indices.
    // Must be non-empty, unique, and unique across buckets.
    REDUCER_CHECK(
        bucket_indices[bucket_index].size() > 0,
        logger_,
        "Empty bucket specified.");

    // Variables that expect sparse gradients must have their own bucket.
    if (bucket_indices[bucket_index].size() == 1) {
      const auto variable_index = bucket_indices[bucket_index].front();
      bucket.expect_sparse_gradient =
          expect_sparse_gradients_[0][variable_index];
    } else {
      for (const auto variable_index : bucket_indices[bucket_index]) {
        REDUCER_CHECK(
            !expect_sparse_gradients_[0][variable_index],
            logger_,
            "Buckets with more than one variable cannot include variables ",
            "that expect a sparse gradient.");
      }
    }

    // Iterate over model replicas.
    BucketReplica replica;
    size_t replica_index = 0;
    if (bucket.expect_sparse_gradient) {
      const auto variable_index = bucket_indices[bucket_index].front();
      const auto& variable = replicas_[replica_index][variable_index];
      TORCH_INTERNAL_ASSERT(bucket_indices[bucket_index].size() == 1);
      replica.variables = {variable};
    } else {
      at::TensorOptions options;
      // The start index of the variable in the flattened tensor.
      size_t offset = 0;

      // Reserve enough space for the per-variable fields stored in bucket
      // replica for efficiency.
      const size_t num_variables = bucket_indices[bucket_index].size();
      replica.variables.reserve(num_variables);
      replica.offsets.reserve(num_variables);
      replica.lengths.reserve(num_variables);
      replica.sizes_vec.reserve(num_variables);

      // Iterate over bucket variables.
      for (const auto variable_index : bucket_indices[bucket_index]) {
        TORCH_INTERNAL_ASSERT(
            variable_index < replicas_[replica_index].size(),
            "Out of range variable index specified.");
        const auto& variable = replicas_[replica_index][variable_index];
        if (!options.has_device()) {
          options = options.device(variable.device());
        } else {
          REDUCER_CHECK(
              variable.device() == options.device(),
              logger_,
              "All parameters in a bucket must be ",
              "placed on the same device.");
        }
        if (!options.has_dtype()) {
          options = options.dtype(variable.dtype());
        } else {
          REDUCER_CHECK(
              variable.dtype() == options.dtype(),
              logger_,
              "All parameters in a bucket must have the same dtype.");
        }
        const auto length = variable.numel();
        replica.variables.push_back(variable);
        replica.offsets.push_back(offset);
        replica.lengths.push_back(length);
        replica.sizes_vec.push_back(variable.sizes());
        offset += length;
      }

      // Allocate bucket contents tensor.
      replica.contents = at::empty({static_cast<long>(offset)}, options);

      // Note:  "Gradient Layout Contract"
      //
      // Here, create views into the contents tensor for each variable's grad.
      // Views serve as entry points to copy_ each grad's data in/out of the
      // flat contents tensor.
      //
      // Gradients may have dense memory but non-row-major-contiguous strides
      // (e.g. channels_last or channels_last_3d). For coalesced accesses
      // during copy_s, it's beneficial for each view's layout to match its
      // grad's layout.
      //
      // Specifically, we expect torch/csrc/autograd/AccumulateGrad.h produces
      // grads that obey there "Gradient Layout Contract":
      //   (1) if variable.is_non_overlapping_and_dense(), the stashed grad's
      //       strides match variable.
      //   (2) else, stashed grad is rowmajor contiguous.
      // and create views to match.
      //
      // If AccumulateGrad breaks the contract, and produces a grad with an
      // unexpected layout, performance will degrade due to poor memory access
      // patterns when copy_ing grad data in and out of its bucket view.
      // However, numerics remain correct, because the bucket view is the same
      // on either end of the raw allreduce.  bucket_view_in.copy(grad)
      // tranposes
      // (+ densifies) to the bucket view's layout, the data is allreduced,
      // then grad.copy_(bucket_view_out) transposes it back to grad's layout.
      //
      // The only way the numerics can go haywire is if the bucket views
      // themselves have different layouts across processes (or replicas).
      // Bucket views' sizes and strides are set based on param layouts, using
      // the same logic that (we expect) AccumulateGrad uses for their grads.
      // Therefore, the only way a bucket view could have different layouts in
      // different processes is if its param has a different layout in
      // different processes. We can check that param layouts match across
      // processes and replicas in Reducer's constructor by allreducing some
      // metadata.  Checking just once won't catch if someone messes with
      // param layouts over time, but not messing with params after DDP
      // construction is already a documented constraint.
      initialize_bucket_views(replica, replica.contents);
    }

    // Add bucket replica to enclosing bucket.
    bucket.replicas.push_back(std::move(replica));

    // Map participating variables to this bucket.
    // This is identical across replicas so we only need to do this once.
    size_t intra_bucket_index = 0;
    for (const auto variable_index : bucket_indices[bucket_index]) {
      TORCH_INTERNAL_ASSERT(
          variable_index < variable_locators_.size(),
          "Out of range variable index specified.");
      variable_locators_[variable_index] =
          VariableLocator(bucket_index, intra_bucket_index++);
    }
    bucket.variable_indices = std::move(bucket_indices[bucket_index]);

    buckets_.push_back(std::move(bucket));
  }
  // Need to reset bucket.pending and variable.pending as buckets have been
  // re-initialized and they must be appropriately set before the next backward
  // pass.
  reset_bucket_counting();
}

// (see Note:  "Gradient Layout Contract" in initialize_buckets).
void Reducer::initialize_bucket_views(
    Reducer::BucketReplica& replica,
    at::Tensor& contents) {
  for (const auto i : c10::irange(replica.variables.size())) {
    auto& v = replica.variables[i];
    const auto offset = replica.offsets[i];
    const auto length = replica.lengths[i];
    if (v.is_non_overlapping_and_dense()) {
      // If the param's memory is dense, match its layout, anticipating
      // the autograd engine (AccumulateGrad) will also create gradients
      // matching its layout.
      replica.bucket_views_in.push_back(
          contents.as_strided(v.sizes(), v.strides(), offset));
    } else {
      // Fall back to a C-style contiguous view, again anticipating
      // AccumulateGrad will do the same when stashing grads for non-dense
      // params.
      replica.bucket_views_in.push_back(
          contents.narrow(0, offset, length).view(v.sizes()));
    }
    // By default `bucket_views_out` and `bucket_views_in` are
    // essentially the same thing.
    replica.bucket_views_out = replica.bucket_views_in;

    // If gradient_as_bucket_view_ is set as true, then there are two cases to
    // handle: initialize_bucket_views could be called inside initialize_buckets
    // when rebuild_buckets, if grad has already been defined/calculated in
    // previous iteration, old grad needs to be copied into new bucket_view and
    // let grad point to the new bucket_view, initialize_bucket_views could also
    // be called inside initialize_buckets during construction. Grads are not
    // defined during construction time, in this case, do not let grad point to
    // bucket_view, because grads should be kept as being undefined for globally
    // unused parameters.
    if (gradient_as_bucket_view_) {
      auto& bucket_view = replica.bucket_views_in.back();
      runGradCallbackForVariable(v, [&](auto& grad) {
        if (grad.defined() && !grad.is_alias_of(bucket_view)) {
          bucket_view.copy_(grad);
          grad = bucket_view;
          // The grad is modefied and needs to be written back.
          return true;
        }
        // The grad is not modified and does not need to be written back.
        return false;
      });
    }
  }
}

// (see Note:  "Gradient Layout Contract" in initialize_buckets).
void Reducer::populate_bucket_views_out(
    Reducer::BucketReplica& replica,
    at::Tensor& tensor) {
  replica.bucket_views_out.clear();
  for (const auto i : c10::irange(replica.variables.size())) {
    const auto& v = replica.variables[i];
    const auto offset = replica.offsets[i];
    const auto length = replica.lengths[i];
    if (v.is_non_overlapping_and_dense()) {
      // If the param's memory is dense, match its layout, anticipating
      // the autograd engine (AccumulateGrad) will also create gradients
      // matching its layout.
      replica.bucket_views_out.push_back(
          tensor.as_strided(v.sizes(), v.strides(), offset));
    } else {
      // Fall back to a C-style contiguous view, again anticipating
      // AccumulateGrad will do the same when stashing grads for non-dense
      // params.
      replica.bucket_views_out.push_back(
          tensor.narrow(0, offset, length).view(v.sizes()));
    }
  }
}

void Reducer::prepare_for_forward(bool will_run_grad_reduction) {
  std::lock_guard<std::mutex> lock(mutex_);
  expect_autograd_hooks_ = will_run_grad_reduction;
  // To maintain compatibility with current version, where prepare_for_forward
  // is not called if will_run_grad_reduction is False.
  if (!expect_autograd_hooks_) {
    return;
  }
  num_iterations_++;
  if (should_collect_runtime_stats()) {
    record_forward_compute_start_time();
  }
}

void Reducer::reset_variable_counting() {
  // Reset unused parameter accounting.
  has_marked_unused_parameters_ = false;
  // Reset per iteration marked ready parameters.
  perIterationReadyParams_.clear();
  // Reset bucket counting.
  reset_bucket_counting();
}

void Reducer::reset_bucket_counting() {
  next_bucket_ = 0;
  // Reset num_buckets_ready_ at the beginning of backward computation
  // in each iteration.
  num_buckets_ready_ = 0;

  for (auto& bucket : buckets_) {
    for (auto& replica : bucket.replicas) {
      replica.pending = replica.variables.size();
    }
    bucket.pending = bucket.replicas.size();
  }

  if (static_graph_) {
    numGradHooksTriggeredMapPerIteration_ = numGradHooksTriggeredMap_;
  }
}

// Traverse the autograd graph starting at the specified output.
// All parameters for which we have a pointer to their gradient accumulation
// functions, but don't show up in the autograd graph will be marked ready for
// for reduction as soon as the first autograd hook is called. This is not
// done immediately because the model output may be ignored, and we only
// want to start performing reductions on `torch.autograd.backward()`.
void Reducer::search_unused_parameters(
    const std::vector<torch::autograd::Variable>& outputs) {
  std::unordered_set<torch::autograd::Node*> seen;
  std::vector<torch::autograd::Node*> queue;

  RECORD_FUNCTION(
      "torch.distributed.ddp.reducer::search_unused_parameters",
      std::vector<c10::IValue>());

  // Seed queue with the grad functions of all outputs.
  for (const auto& output : outputs) {
    const auto& grad_fn = output.grad_fn();
    if (grad_fn) {
      queue.push_back(grad_fn.get());
    }
  }

  // Traverse the autograd graph starting at the specified output.
  while (!queue.empty()) {
    auto fn = queue.back();
    queue.pop_back();
    for (const auto& edge : fn->next_edges()) {
      if (auto next_ptr = edge.function.get()) {
        const bool was_inserted = seen.insert(next_ptr).second;
        if (was_inserted) {
          queue.push_back(next_ptr);
        }
      }
    }
  }

  // Find accumulator functions that don't show up in this graph.
  for (const auto& it : gradAccToVariableMap_) {
    // If the accumulator function is present in the graph, we know
    // a gradient will be computed for the corresponding parameter.
    if (seen.count(it.first) == 0) {
      unused_parameters_.push_back(it.second);
    }
  }

  // Warn user about unnecessary perf hit if all parameters were used in
  // forward.
  if (unused_parameters_.empty()) {
    TORCH_WARN_ONCE(
        "find_unused_parameters=True was specified in DDP constructor, "
        "but did not find any unused parameters in the forward pass. This flag "
        "results in an extra traversal of the autograd graph every iteration, "
        " which can adversely affect performance. If your model indeed never "
        "has any unused parameters in the forward pass, consider turning this "
        "flag off. Note that this warning may be a false positive if your model "
        "has flow control causing later iterations to have unused parameters.");
  }
}

void Reducer::prepare_for_backward(
    const std::vector<torch::autograd::Variable>& outputs) {
  std::lock_guard<std::mutex> lock(mutex_);
  in_ddp_backwards_ = true;
  ++num_backward_calls_;
  backward_compute_start_time_ = current_time_in_nanos();
  if (should_collect_runtime_stats()) {
    record_backward_compute_start_time();
  }

  // If static graph is not set, search graph to detect unused parameters.
  // When static graph is set, unused_parameters_ will be detected and will
  // not change after 1st iteration.
  // If static_graph_ = false and find_unused_parameters_ is false,
  // we assume that autograd hooks for ALL variables will be called,
  // and we don't have to search the autograd graph for presence of these hooks.
  if (dynamic_graph_find_unused()) {
    unused_parameters_.clear();
    search_unused_parameters(outputs);
  }
}

void Reducer::copy_bucket_to_grad(
    at::Tensor& variable,
    Reducer::BucketReplica& replica,
    size_t intra_bucket_index,
    bool global_unused) {
  const auto& bucket_view = replica.bucket_views_out[intra_bucket_index];
  runGradCallbackForVariable(variable, [&](auto& grad) {
    // If a parameter is globally unused, we keep its grad untouched.
    if (!global_unused) {
      if (!grad.defined()) {
        // Creates grad according to the "Gradient Layout Contract"
        // (see torch/csrc/grad/AccumulateGrad.h)
        grad =
            torch::autograd::utils::clone_obey_contract(bucket_view, variable);
      } else {
        grad.copy_(bucket_view);
      }
      // The grad is modified and needs to be written back.
      return true;
    }
    // The grad is not modified.
    return false;
  });
}

std::vector<std::string> Reducer::getUnmarkedParamsForIteration() {
  std::vector<std::string> unMarkedParamNames;
  for (const auto& it : param_names_) {
    if (perIterationReadyParams_.find(it.first) ==
        perIterationReadyParams_.end()) {
      unMarkedParamNames.push_back(it.second);
    }
  }
  return unMarkedParamNames;
}

std::vector<size_t> Reducer::getUnmarkedParamIndicesForIteration() {
  std::vector<size_t> unmarked_param_indices;
  const auto variable_count = replicas_[0].size();
  for (const auto variable_index : c10::irange(variable_count)) {
    if (perIterationReadyParams_.find(variable_index) ==
        perIterationReadyParams_.end()) {
      unmarked_param_indices.push_back(variable_index);
    }
  }
  return unmarked_param_indices;
}

// A bucket with one or more dense tensors needs to be unflattened.
void Reducer::finalize_bucket_dense(Bucket& bucket) {
  size_t replica_index = 0;
  auto& replica = bucket.replicas[replica_index];
  for (const auto intra_bucket_index : c10::irange(replica.variables.size())) {
    auto& variable = replica.variables[intra_bucket_index];
    const auto offset = replica.offsets[intra_bucket_index];
    const auto length = replica.lengths[intra_bucket_index];

    bool global_unused = false;
    // See Note [Skip allreducing local_used_maps_dev]
    if (static_graph_ || find_unused_parameters_) {
      // Determine if this param has been used globally or not.
      //
      // If the variable was used locally, it is also used globally and then
      // we don't need to wait for the reduction. Otherwise we lazily wait for
      // the reduction to complete, only when we see a variable that was
      // unused locally. Then we end up delaying the synchronization point
      // that local_used_work_->wait() implies. If we don't have any unused
      // parameters at all, we can skip waiting for the work to complete
      // altogether, and cause negligible performance overhead for models
      // where all parameters are used. Such lazily waiting means minimizing
      // performance impact for the big majority of models where all
      // parameters are always used. Then we only pay the overhead cost if
      // there is indeed a parameter that is locally unused, because we need
      // to check if it's also globally unused.
      size_t variable_index = bucket.variable_indices[intra_bucket_index];
      // Note: global_unused might not be global yet. As we lazily wait for
      // the reduction to complete, it becomes really global only if we get to
      // the point as below where we wait for the reduction work, make D2H
      // copy, and update global_unused with the real global consensus, i.e.
      // local_used_maps_reduced_ is true.
      global_unused =
          local_used_maps_[replica_index][variable_index].item<int>() == 0;
      if (global_unused && !local_used_maps_reduced_) {
        // Wait for local_used_maps reduction to complete.
        local_used_work_->wait();
        // D2H from local_used_maps_dev_ to local_used_maps_
        for (const auto i : c10::irange(local_used_maps_.size())) {
          // Blocking copy, if local_used_maps_dev_ is cuda
          local_used_maps_[i].copy_(local_used_maps_dev_[i]);
        }
        global_unused =
            local_used_maps_[replica_index][variable_index].item<int>() == 0;
        local_used_maps_reduced_ = true;
      }
    }

    if (!gradient_as_bucket_view_) {
      copy_bucket_to_grad(variable, replica, intra_bucket_index, global_unused);
    } else {
      const auto& bucket_view_out =
          replica.bucket_views_out[intra_bucket_index];
      auto& bucket_view_in = replica.bucket_views_in[intra_bucket_index];
      // If communication_hook is registered, bucket_view_out stores
      // allreduced results in a newly allocated tensor, copy bucket_view_out
      // back to bucket_view_in that referring to replica.content tensor and
      // grad.
      if (!bucket_view_in.is_alias_of(bucket_view_out)) {
        bucket_view_in.copy_(bucket_view_out);
      }
      runGradCallbackForVariable(variable, [&](auto& grad) {
        // If a parameter is globally unused, we keep its grad untouched.
        if (!global_unused) {
          // If grad is globally used but locally unused, let grad point to
          // bucket_view_in
          if (!grad.defined()) {
            grad = bucket_view_in;
          } else {
            if (!grad.is_alias_of(bucket_view_in)) {
              REDUCER_CHECK(
                  false,
                  logger_,
                  "Detected at least one parameter gradient is not the "
                  "expected DDP bucket view with gradient_as_bucket_view=True. "
                  "This may happen (for example) if multiple allreduce hooks "
                  "were registered onto the same parameter. If you hit this error, "
                  "please file an issue with a minimal repro.");
            }
          }
          // The grad is modified and needs to be written back.
          return true;
        }
        // The grad is not modified.
        return false;
      });
    }
  }
}

void Reducer::save_thread_local_state() {
  std::lock_guard<std::mutex> guard(mutex_);
  // Don't preserve grad_mode across thread boundaries, as we will be passing
  // from forward pass to autograd engine hooks, and autograd engine takes care
  // of grad mode.
  thread_local_state_ = at::ThreadLocalState(/* keep_grad_mode */ false);
}

void Reducer::finalize_backward() {
  // Note that we don't reset expect_autograd_hooks_ so that we can re-run
  // backwards with retain_graph=True.
  TORCH_INTERNAL_ASSERT(expect_autograd_hooks_);

  // No longer require call to finalize after this function returns.
  TORCH_INTERNAL_ASSERT(require_finalize_);
  require_finalize_ = false;
  in_ddp_backwards_ = false;

  // Unset allreduce division factor, as it may change in next backwards pass
  // when running with DDP join mode.
  div_factor_ = kUnsetDivFactor;

  // Wait for asynchronous reduction to complete and unflatten contents.
  for (auto& bucket : buckets_) {
    // See Note [DDP Communication Hook]
    TORCH_INTERNAL_ASSERT(
        bucket.future_work,
        "Expected bucket.future_work not to be null. "
        "This may indicate that communication hook was not properly installed.");
    bucket.future_work->wait();
    auto future_result = comm_hook_ == nullptr
        ? detail::parseCppCommHookResult(bucket.future_work->value())
        : comm_hook_->parseHookResult(bucket.future_work->value());
    for (const auto i : c10::irange(future_result.size())) {
      auto& replica = bucket.replicas[i];
      if (bucket.expect_sparse_gradient) {
        replica.contents.copy_(future_result[i]);
      } else {
        // Reinitialize only `bucket_views_out` with the future_result by
        // following the same logic in `initialize_buckets`.
        populate_bucket_views_out(replica, future_result[i]);
      }
    }

    if (!bucket.expect_sparse_gradient) {
      // We don't need to finalize the sparse bucket since the sparse grad and
      // the bucket essentially point to the same storage. As a result, once
      // the allreduce is done, the sparse grads are automatically updated.
      finalize_bucket_dense(bucket);
    }
  }

  // See Note [Skip allreducing local_used_maps_dev]
  if (dynamic_graph_find_unused() || static_graph_first_bwd()) {
    // Due to the lazy wait, it is possible that reduction of the current
    // iteration is still going when the one for next iteration gets kicked off.
    // For such case, we want to wait explicitly to make sure the reduction does
    // complete before kicking off next one. Otherwise the previous one may
    // interfere, write to the device-side memory and clobber the content of
    // local_unused_maps_dev_.
    if (!local_used_maps_reduced_) {
      local_used_work_->wait();
    }
  }

  if (dynamic_graph_find_unused()) {
    // Reset unused parameter accounting.
    // See Note [local_used_maps_ -> local_used_maps_dev copying]
    for (auto& local_used : local_used_maps_) {
      local_used.fill_(0);
    }
    local_used_maps_reduced_ = false;
  }

  // Reset various accounting variables including bucket counting to ensure we
  // can appropriately launch allreduce for each bucket in the next backwards.
  reset_variable_counting();
  // If we populated rebuilt params list in this backward call, avoid
  // repopulating in subsequent backward calls. In particular this is needed to
  // avoid re-pushing parameters when calling multiple backwards with
  // retain_graph=True.
  all_rebuilt_params_pushed_ = all_rebuilt_params_pushed_ || !rebuilt_params_.empty();

  if (should_collect_runtime_stats()) {
    record_backward_comm_end_time();
  }
}

void Reducer::runGradCallbackForVariable(
    at::Tensor& variable,
    GradCallback&& cb) {
#ifdef _WIN32
  cb(variable.mutable_grad());
#else
  auto context_ptr = rpc_context_.context_ptr.load();
  if (context_ptr == nullptr) {
    cb(variable.mutable_grad());
  } else {
    // Under distributed autograd
    context_ptr->runGradCallbackForVariable(variable, std::move(cb));
  }
#endif
}

#ifndef _WIN32
void Reducer::RpcContext::set(ContextPtr&& new_context_ptr) {
  // We should set 'new_context_ptr' even if it's nullptr. That means the
  // reducer is under a local backward run.
  const auto new_context_raw_ptr = new_context_ptr.get();
  if (context_ptr.exchange(new_context_raw_ptr) != new_context_raw_ptr) {
    // Set the shared ptr to the context only if it's set first time.
    // All call sites should use the same context ptr.
    // Use an atomic to avoid data race from multiple threads.
    context_ptr_holder = std::move(new_context_ptr);
  }
}
#endif

void Reducer::sync_bucket_indices(
    std::vector<std::vector<size_t>>& bucket_indices) {
  auto num_buckets = bucket_indices.size();
  std::vector<size_t> bucket_sizes;
  bucket_sizes.reserve(num_buckets);
  int64_t total_size = 0;
  for (const auto i : c10::irange(num_buckets)) {
    auto bucket_size = bucket_indices.at(i).size();
    bucket_sizes.push_back(bucket_size);
    total_size += bucket_size;
  }

  at::TensorOptions options;
  options = options.dtype(at::kInt);
  options = options.device(replicas_[0][0].device());

  // Group indices and num_bucket together into indices_tensor
  // Broadcast this tensor first, as its size is equal among all processes
  auto indices_tensor = at::empty({total_size + 1}, at::kInt);
  auto indices_accessor = indices_tensor.accessor<int, 1>();
  auto indices_accessor_Index = 0;
  for (const auto i : c10::irange(num_buckets)) {
    const auto& bucket_size = bucket_indices.at(i).size();
    for (const auto j : c10::irange(bucket_size)) {
      indices_accessor[indices_accessor_Index++] = bucket_indices[i][j];
    }
  }
  indices_accessor[indices_accessor_Index] = num_buckets;

  // Copy CPU tensor to device tensor, as the process_group_ could be NCCL and
  // it can only broadcast device tensors.
  auto indices_tensor_device = at::empty({total_size + 1}, options);
  indices_tensor_device.copy_(indices_tensor, /*non_blocking=*/true);
  std::vector<at::Tensor> indices_tensor_list = {indices_tensor_device};
  process_group_->broadcast(indices_tensor_list)->wait();
  indices_tensor.copy_(indices_tensor_list.front(), /*non_blocking=*/false);

  // Update num_buckets after receiving it from rank 0
  num_buckets = indices_accessor[indices_accessor_Index];

  // Broadcast bucket_sizes
  auto bucket_sizes_tensor = at::empty({(int64_t)num_buckets}, at::kInt);
  auto bucket_sizes_accessor = bucket_sizes_tensor.accessor<int, 1>();
  for (const auto i : c10::irange(num_buckets)) {
    // For rank != 0, it is possible that local num buckets bucket_sizes.size()
    // is smaller than broadcasted num_buckets
    bucket_sizes_accessor[i] =
        bucket_sizes.at(std::min(i, (bucket_sizes.size() - 1)));
  }
  auto bucket_sizes_tensor_device = at::empty({(int64_t)num_buckets}, options);
  bucket_sizes_tensor_device.copy_(bucket_sizes_tensor, /*non_blocking=*/true);
  std::vector<at::Tensor> bucket_sizes_tensor_list = {
      bucket_sizes_tensor_device};
  process_group_->broadcast(bucket_sizes_tensor_list)->wait();
  bucket_sizes_tensor.copy_(
      bucket_sizes_tensor_list.front(), /*non_blocking=*/false);

  // Clear bucket_indices first, and then update bucket_indices using received
  // num_buckets, bucket_sizes_tensor and indices_tensor from rank 0
  bucket_indices.clear();
  bucket_indices.reserve(num_buckets);
  indices_accessor_Index = 0;
  for (const auto i : c10::irange(num_buckets)) {
    const auto& bucket_size = bucket_sizes_accessor[i];
    std::vector<size_t> bucket;
    bucket.reserve(bucket_size);
    for (const auto j : c10::irange(bucket_size)) {
      bucket.push_back(indices_accessor[indices_accessor_Index++]);
    }
    bucket_indices.emplace_back(std::move(bucket));
  }
}

bool Reducer::rebuild_buckets() {
  // Ensure reduction for previous backwards pass is finished. If user's model
  // has unused parameters for example, this will raise an error recommending to
  // run with find_unused_parameters=True, instead of the size mismatch
  // exception below.
  std::lock_guard<std::mutex> lock(mutex_);
  ensure_prior_reduction_finished();
  if (!should_rebuild_buckets() || rebuilt_params_.empty()) {
    return false;
  }

  TORCH_INTERNAL_ASSERT(
      rebuilt_params_.size() == rebuilt_param_indices_.size(),
      c10::str(
          "rebuilt parameter tensors size is not same as rebuilt parameter indices size: ",
          rebuilt_params_.size(),
          " versus ",
          rebuilt_param_indices_.size()));
  TORCH_INTERNAL_ASSERT(
      replicas_[0].size() == rebuilt_param_indices_.size(),
      c10::str(
          "rebuilt parameter indices size is not same as original model parameters size.",
          "Original model param size is: ",
          replicas_[0].size(),
          " versus rebuilt params size of: ",
          rebuilt_param_indices_.size()));
  std::vector<std::vector<size_t>> rebuilt_bucket_indices;
  std::vector<size_t> bucket_size_limits;
  bucket_size_limits.push_back(kDefaultFirstBucketBytes);
  bucket_size_limits.push_back(bucket_bytes_cap_);
  rebuilt_bucket_indices = compute_bucket_assignment_by_size(
      rebuilt_params_,
      bucket_size_limits,
      expect_sparse_gradients_[0],
      rebuilt_param_indices_);

  // For rebuilt bucket indices, it needs to be synced across all ranks.
  // Broadcast the newly rebuilt bucket indices from rank 0 in default.
  // After syncing up rebuilt bucket indices, initialize buckets for reducer.
  sync_bucket_indices(rebuilt_bucket_indices);

  has_rebuilt_bucket_ = true;
  rebuilt_params_.clear();
  rebuilt_param_indices_.clear();

  initialize_buckets(std::move(rebuilt_bucket_indices));
  return true;
}

// See Note [DDP Communication Hook]
void Reducer::register_comm_hook(std::unique_ptr<CommHookInterface> iface) {
  REDUCER_CHECK(
      comm_hook_ == nullptr,
      logger_,
      "register_comm_hook or register_builtin_comm_hook can only be called once.");

  comm_hook_ = std::move(iface);
}

// See Note [DDP Communication Hook]
void Reducer::register_builtin_comm_hook(
    c10d::BuiltinCommHookType comm_hook_type) {
  REDUCER_CHECK(
      comm_hook_ == nullptr,
      logger_,
      "register_builtin_comm_hook or register_comm_hook can only be called once.");

  switch (comm_hook_type) {
    case c10d::BuiltinCommHookType::ALLREDUCE:
      comm_hook_ =
          std::make_unique<c10d::AllReduceCommHook>(process_group_.get());
      LOG(INFO) << "Built-in communication hook ALLREDUCE is registered.";
      break;
    case c10d::BuiltinCommHookType::FP16_COMPRESS:
      comm_hook_ =
          std::make_unique<c10d::FP16CompressCommHook>(process_group_.get());
      LOG(INFO) << "Built-in communication hook FP16_COMPRESS is registered.";
      break;
    default:
      TORCH_WARN_ONCE(
          "Unknown built-in DDP comm hook type is provided. No comm hook will be used.");
  }
}

void Reducer::ensure_prior_reduction_finished() {
  // Check that any prior reduction has finished.
  // The variable `require_finalize_` is true until all gradients
  // have been computed and reduction of all buckets has been kicked off.
  if (require_finalize_) {
    REDUCER_CHECK(
        !static_graph_,
        logger_,
        "Expected to have finished reduction in the prior iteration before "
        "starting a new one. "
        "This error indicates that your training graph has changed ",
        "in this iteration, e.g., one parameter is used in first ",
        "iteration, but then got unused in the second iteration. ",
        "this is not compatible with static_graph set to True.");
    // Collect unmarked parameter indices, additionally, in debug mode retrieve
    // parameter names.
    auto unmarked_param_indices = getUnmarkedParamIndicesForIteration();
    // We should have some unmarked parameter indices, otherwise we would not
    // have run into this error branch.
    TORCH_INTERNAL_ASSERT(unmarked_param_indices.size() > 0);
    const std::string unmarkedParamIndices =
        c10::Join(", ", unmarked_param_indices);

    std::string kBaseErrorMsg =
        "Expected to have finished reduction in the prior iteration before "
        "starting a new one. "
        ""
        "This error indicates that your module has parameters that were "
        "not used in producing loss. ";
    std::string kOutputsNotUsedInLossErrorMsg =
        "making sure all "
        "`forward` function outputs participate in calculating loss. ";
    std::string kDDPBugErrorMsg =
        "\nIf you already have done the above, then the distributed "
        "data parallel module wasn't able to locate the output tensors in the "
        "return value of your module's `forward` function. "
        "Please include the loss function and the structure of the return "
        "value of `forward` of your module when reporting this issue (e.g. "
        "list, dict, iterable).";

    if (!find_unused_parameters_) {
      // Parameters may have been unused in forward pass, or not all outputs
      // were used in producing loss.
      kBaseErrorMsg +=
          "You can enable unused parameter detection by passing the "
          "keyword argument `find_unused_parameters=True` to "
          "`torch.nn.parallel.DistributedDataParallel`, and by \n";
      kBaseErrorMsg += kOutputsNotUsedInLossErrorMsg;
      kBaseErrorMsg += kDDPBugErrorMsg;
    } else {
      // Note that it does not really matter whether unused_parameters_.empty(),
      // since user may have enabled detection but this particular iteration
      // could have used or not used all parameters.
      kBaseErrorMsg +=
          "Since `find_unused_parameters=True` is enabled, this likely "
          " means that not all `forward` outputs participate in computing loss. You can fix this by ";
      kBaseErrorMsg += kOutputsNotUsedInLossErrorMsg;
      kBaseErrorMsg += kDDPBugErrorMsg;
    }

    const std::string unmarked_param_indices_info = c10::str(
        "\n",
        "Parameter indices which did not receive grad for rank ",
        process_group_->getRank(),
        ": ",
        unmarked_param_indices);

    if (ddp_debug_level_ == DistributedDebugLevel::OFF) {
      // Without debug mode, log unmarked_param_indices, as well as
      // recommendation to use debug mode to print parameter names.
      kBaseErrorMsg += unmarked_param_indices_info;
      kBaseErrorMsg +=
          "\n In addition, you can set the environment variable "
          "TORCH_DISTRIBUTED_DEBUG to either INFO or DETAIL to print out information "
          "about which particular parameters did not receive gradient on this rank "
          "as part of this error";
    } else {
      // Retrieve set of parameter names that did not receive gradient.
      auto unmarkedParams = getUnmarkedParamsForIteration();
      TORCH_INTERNAL_ASSERT(unmarkedParams.size() > 0);
      for (const auto& s : unmarkedParams) {
        LOG(INFO) << "[Rank " << process_group_->getRank() << "] "
                  << "Parameter: " << s
                  << " did not get gradient in backwards pass.";
      }
      const std::string unmarkedParamInfo = c10::Join(", ", unmarkedParams);
      // In debug mode, log param names and indices that went unused.
      kBaseErrorMsg += c10::str(
          "\n",
          "Parameters which did not receive grad for rank ",
          process_group_->getRank(),
          ": ",
          unmarkedParamInfo);
      kBaseErrorMsg += unmarked_param_indices_info;
    }
    REDUCER_CHECK(false, logger_, kBaseErrorMsg);
  }
}

void Reducer::set_ddp_runtime_logging_sample_rate(int sample_rate) {
  ddp_runtime_logging_sample_rate_ = sample_rate;
}

int Reducer::get_ddp_runtime_logging_sample_rate() {
  return ddp_runtime_logging_sample_rate_;
}

bool Reducer::should_collect_runtime_stats() {
  if (num_iterations_ > 0 &&
      (num_iterations_ <= 10 ||
       num_iterations_ % get_ddp_runtime_logging_sample_rate() == 0)) {
    return true;
  }
  return false;
}

void Reducer::record_forward_compute_start_time() {
  if (timer_) {
    timer_->record(Timer::Event::kForwardStart);
  }
}

void Reducer::record_backward_compute_start_time() {
  if (timer_) {
    timer_->record(Timer::Event::kBackwardComputeStart);
  }
}

void Reducer::record_backward_compute_end_time() {
  if (timer_) {
    timer_->record(Timer::Event::kBackwardComputeEnd);
  }
}

void Reducer::record_backward_comm_start_time() {
  if (timer_) {
    timer_->record(Timer::Event::kBackwardCommStart);
  }
}

void Reducer::record_backward_comm_end_time() {
  if (timer_) {
    timer_->record(Timer::Event::kBackwardCommEnd);
  }
}

void Reducer::set_static_graph() {
  std::lock_guard<std::mutex> lock(mutex_);
  REDUCER_CHECK(
      num_iterations_ == 0,
      logger_,
      "set_static_graph() should be called before training loop starts "
      "and after DistributedDataParallel is constructed.");
  static_graph_ = true;
  // when static_graph_ is set as true, always initialize_local_used_map
  // and detect the global unused parameters in the first iteration.
  initialize_local_used_map();
}

namespace {

// Tensors may be coalesced into buckets. Buckets must contain tensors of
// the same type, on the same device, so a bucket can identified by a
// composite key of a tensor's type identifier and its device.
struct BucketKey {
  BucketKey(c10::ScalarType type, c10::Device device)
      : type(std::move(type)), device(std::move(device)) {}

  const c10::ScalarType type;
  const c10::Device device;

  // See torch/csrc/utils/hash.h for dispatch code.
  static size_t hash(const BucketKey& key) {
    return c10::get_hash(key.type, key.device);
  }
};

inline bool operator==(const BucketKey& lhs, const BucketKey& rhs) {
  return lhs.type == rhs.type && lhs.device == rhs.device;
}

} // namespace

std::vector<std::vector<size_t>> compute_bucket_assignment_by_size(
    const std::vector<at::Tensor>& tensors,
    const std::vector<size_t>& bucket_size_limits,
    const std::vector<bool>& expect_sparse_gradient,
    const std::vector<int64_t>& tensor_indices) {
  // Either expect_sparse_gradient is not specified or it has as many elements
  // as the vector with tensors.
  TORCH_INTERNAL_ASSERT(
      expect_sparse_gradient.empty() ||
      (tensors.size() == expect_sparse_gradient.size()));
  TORCH_INTERNAL_ASSERT(tensors.size() > 0);

  std::vector<std::vector<size_t>> result;
  result.reserve(tensors.size());

  // Keep iterator into the size_limit vector by tensor type and device.
  // This is done so that we can use the consecutive bucket limits per type.
  std::unordered_map<
      BucketKey,
      std::vector<size_t>::const_iterator,
      c10::hash<BucketKey>>
      bucket_size_limit_iterators;

  // Local accumulator type for a single bucket.
  struct BucketAccumulator {
    std::vector<size_t> indices;
    size_t size = 0;
  };

  // Keep vector of indices and size accumulator by tensor type and device.
  std::unordered_map<BucketKey, BucketAccumulator, c10::hash<BucketKey>>
      buckets;

  for (const auto i : c10::irange(tensors.size())) {
    const auto& tensor = tensors[i];
    // TODO: This is not a reducer method so it does not have access to logger,
    // pass in logger directly here.
    TORCH_CHECK(!tensor.is_sparse(), "No support for sparse tensors.");

    // when tensor_indices is empty, the index of tensors[i] assigned to
    // bucket is i, otherwise the tensor index is tensor_indices[i].
    auto tensor_index = i;
    if (!tensor_indices.empty()) {
      tensor_index = tensor_indices[i];
    }
    // If we expect a sparse gradient to be produced for this tensor, it cannot
    // be grouped together with other gradients and gets its own bucket.
    if (!expect_sparse_gradient.empty() &&
        expect_sparse_gradient[tensor_index]) {
      result.push_back({tensor_index});
      continue;
    }

    auto key = BucketKey(tensor.scalar_type(), tensor.device());
    auto& bucket = buckets[key];
    bucket.indices.push_back(tensor_index);
    bucket.size += tensor.numel() * tensor.element_size();

    // Initialize bucket size limit iterator if necessary.
    if (bucket_size_limit_iterators.count(key) == 0) {
      bucket_size_limit_iterators[key] = bucket_size_limits.begin();
    }

    auto& bucket_size_limit_iterator = bucket_size_limit_iterators[key];
    const auto bucket_size_limit = *bucket_size_limit_iterator;
    if (bucket.size >= bucket_size_limit) {
      result.emplace_back(std::move(bucket.indices));
      bucket = BucketAccumulator();

      // Advance to the next bucket size limit for this type/device.
      auto next = bucket_size_limit_iterator + 1;
      if (next != bucket_size_limits.end()) {
        bucket_size_limit_iterator = next;
      }
    }
  }

  // Add remaining buckets.
  for (auto& it : buckets) {
    auto& bucket = it.second;
    if (!bucket.indices.empty()) {
      result.emplace_back(std::move(bucket.indices));
    }
  }

  // If tensor_indices is not empty, the order of the tensors is in the gradient
  // ready order, so no need to sort.
  // If tensor_indices is empty, sort resulting buckets by the minimum tensor
  // index they include. We assume that the order of the tensors is the order in
  // which they are used (or the reverse order in which their gradients are
  // produced). This sorting step ensures that the buckets are ready in
  // consecutive order.
  if (tensor_indices.empty()) {
    std::sort(
        result.begin(),
        result.end(),
        [](const std::vector<size_t>& a, const std::vector<size_t>& b) {
          const auto amin = std::min_element(a.begin(), a.end());
          const auto bmin = std::min_element(b.begin(), b.end());
          return *amin < *bmin;
        });
  }

  return result;
}

// Verifies corresponding params in replica 0 have the same sizes/strides
// across processes.
void verify_replica0_across_processes(
    c10::intrusive_ptr<c10d::ProcessGroup> process_group,
    std::vector<std::vector<at::Tensor>> model_replicas) {
  size_t i = 0;
  for (const auto& t : model_replicas[0]) {
    i += 2 * t.dim();
  }
  at::TensorOptions options;
  options = options.dtype(at::kLong);
  auto metadata = at::empty({static_cast<long>(i)}, options);

  // Technically, process 0 is the broadcast source, so only process 0 needs
  // to populate metadata.  But no harm keeping work aligned across processes.
  auto metadata_accessor = metadata.accessor<int64_t, 1>();
  i = 0;
  for (const auto& t : model_replicas[0]) {
    for (const auto& sz : t.sizes()) {
      metadata_accessor[i++] = sz;
    }
    for (const auto& str : t.strides()) {
      metadata_accessor[i++] = str;
    }
  }

  auto metadata_dev = metadata.clone().to(model_replicas[0][0].device());
  std::vector<at::Tensor> vec{metadata_dev};
  process_group->broadcast(vec)->wait();

  // Technically, process 0 doesn't need to double-check metadata, because it
  // was the source.  But no harm keeping work aligned.
  auto control = at::empty({static_cast<long>(i)}, options);
  control.copy_(metadata_dev, /*non_blocking=*/false);
  auto control_accessor = control.accessor<int64_t, 1>();
  i = 0;
  for (const auto p : c10::irange(model_replicas[0].size())) {
    const auto& t = model_replicas[0][p];
    // I'd like to include which process we are in the message,
    // but ProcessGroup::getRank is not public!
    for (const auto& sz : t.sizes()) {
      // TODO: pass in logger and use REDUCER_CHECK.
      TORCH_CHECK(
          sz == control_accessor[i++],
          "replicas[0][",
          p,
          "] in this process"
          " with sizes ",
          t.sizes(),
          " appears not to match sizes of the same param in process 0.");
    }
    for (const auto& str : t.strides()) {
      // TODO: pass in logger and use REDUCER_CHECK.
      TORCH_CHECK(
          str == control_accessor[i++],
          "replicas[0][",
          p,
          "] in this process"
          " with strides ",
          t.strides(),
          " appears not to match strides of the same param in process 0.");
    }
  }
}

} // namespace c10d<|MERGE_RESOLUTION|>--- conflicted
+++ resolved
@@ -442,13 +442,12 @@
   });
 }
 
-<<<<<<< HEAD
 std::vector<c10d::GradBucket> Reducer::get_grad_buckets(
     bool return_zero_tensors) const {
   std::lock_guard<std::mutex> lock(mutex_);
   std::vector<c10d::GradBucket> gradBuckets;
   gradBuckets.reserve(buckets_.size());
-  for (int i = 0; i < buckets_.size(); ++i) {
+  for (size_t i = 0; i < buckets_.size(); ++i) {
     gradBuckets.emplace_back(
       i,
       return_zero_tensors ? at::zeros_like(buckets_[i].replicas[0].contents)
@@ -459,16 +458,6 @@
     );
   }
   return gradBuckets;
-=======
-std::vector<at::Tensor> Reducer::get_bucket_tensors() const {
-  std::lock_guard<std::mutex> lock(mutex_);
-  std::vector<at::Tensor> bucketTensors;
-  bucketTensors.reserve(buckets_.size());
-  for (const auto& bucket : buckets_) {
-    bucketTensors.emplace_back(bucket.replicas[0].contents);
-  }
-  return bucketTensors;
->>>>>>> 11b722c0
 }
 
 void Reducer::set_forward_pass_work_handle(
