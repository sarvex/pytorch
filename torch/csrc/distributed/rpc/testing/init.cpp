--- conflicted
+++ resolved
@@ -66,17 +66,6 @@
   shared_ptr_class_<FaultyProcessGroupAgent>(
       module, "FaultyProcessGroupAgent", rpc_module.attr("ProcessGroupAgent"))
       .def(
-<<<<<<< HEAD
-          py::init<
-              const c10::intrusive_ptr<::c10d::Store>,
-              std::string,
-              c10::intrusive_ptr<::c10d::ProcessGroup>,
-              int,
-              std::chrono::milliseconds,
-              const std::vector<std::string>&,
-              const std::unordered_map<std::string, float>&,
-              int>(),
-=======
           py::init([](const c10::intrusive_ptr<::c10d::Store> store,
                       std::string name,
                       c10::intrusive_ptr<::c10d::ProcessGroup> process_group,
@@ -98,7 +87,6 @@
                     failNumSends),
                 impl::destroy_without_gil<FaultyProcessGroupAgent>);
           }),
->>>>>>> 8be5b1ca
           py::arg("store"),
           py::arg("name"),
           py::arg("process_group"),
