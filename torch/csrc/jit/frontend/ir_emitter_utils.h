--- conflicted
+++ resolved
@@ -40,15 +40,9 @@
 /*                    Getters                    */
 /*     (Given X, return the corresponding Y)     */
 /* ============================================= */
-<<<<<<< HEAD
 
 NodeKind getNodeKind(int kind, int ninputs);
 
-=======
-
-NodeKind getNodeKind(int kind, int ninputs);
-
->>>>>>> 0b199f57
 NodeKind reverseComparision(NodeKind kind);
 
 std::string getOperatorOverload(int kind, int ninputs);
@@ -93,7 +87,6 @@
 //    Expr. Concretely this means that `*abc = func()` is illegal. Unpacking
 //    all outputs into a tuple is covered by `abc = func()`.
 bool validateAssignLhsExpr(const List<Expr>& lhs, const SourceRange& r);
-<<<<<<< HEAD
 
 /* =============================================== */
 /*                      Casts                      */
@@ -101,15 +94,6 @@
 
 Value* asSimple(const SugaredValuePtr& value);
 
-=======
-
-/* =============================================== */
-/*                      Casts                      */
-/* =============================================== */
-
-Value* asSimple(const SugaredValuePtr& value);
-
->>>>>>> 0b199f57
 std::shared_ptr<MagicMethod> makeMagic(
     const std::string& name,
     SugaredValuePtr base);
