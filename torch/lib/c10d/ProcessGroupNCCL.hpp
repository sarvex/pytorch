--- conflicted
+++ resolved
@@ -242,27 +242,7 @@
           "outputs or the return value of the callback.");
       value_ = std::move(value);
 
-<<<<<<< HEAD
       postMarkCompletedHook();
-=======
-      if (cudaEvents_ == nullptr) {
-        std::vector<bool> isCudaDeviceUsed(c10::cuda::device_count(), false);
-        for (const at::DataPtr& data_ptr : extractDataPtrs(value_)) {
-          if (data_ptr.device().is_cuda()) {
-            isCudaDeviceUsed[data_ptr.device().index()] = true;
-          }
-        }
-
-        cudaEvents_ = std::make_shared<std::vector<at::cuda::CUDAEvent>>();
-        for (c10::DeviceIndex idx = 0; idx < isCudaDeviceUsed.size(); idx++) {
-          if (isCudaDeviceUsed[idx]) {
-            at::cuda::CUDAEvent cudaEvent;
-            cudaEvent.record(at::cuda::getCurrentCUDAStream(idx));
-            (*cudaEvents_).push_back(std::move(cudaEvent));
-          }
-        }
-      }
->>>>>>> 9351f4fb
     }
 
     // Just returns FutureNCCL's value after wait returns.
@@ -348,7 +328,7 @@
         for (c10::DeviceIndex idx = 0; idx < isCudaDeviceUsed.size(); idx++) {
           if (isCudaDeviceUsed[idx]) {
             at::cuda::CUDAEvent cudaEvent;
-            cudaEvent.record(at::cuda::getDefaultCUDAStream(idx));
+            cudaEvent.record(at::cuda::getCurrentCUDAStream(idx));
             (*cudaEvents_).push_back(std::move(cudaEvent));
           }
         }
