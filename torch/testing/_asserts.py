--- conflicted
+++ resolved
@@ -263,7 +263,7 @@
     identifier: Optional[Union[str, Callable[[str], str]]] = None,
 ) -> str:
     scalar_comparison = actual.size() == torch.Size([])
-    equality = trace.rtol == 0 and trace.atol == 0
+    equality = diagnostics.rtol == 0 and diagnostics.atol == 0
 
     def append_difference(msg: str, *, type: str, difference: float, index: Tuple[int, ...], tolerance: float) -> str:
         if scalar_comparison:
@@ -281,11 +281,7 @@
     elif callable(identifier):
         identifier = identifier(default_identifier)
 
-<<<<<<< HEAD
-    msg = f"{identifier} are not {'equal' if diagnostics.rtol == 0 and diagnostics.atol == 0 else 'close'}!\n\n"
-=======
     msg = f"{identifier} are not {'equal' if equality else 'close'}!\n\n"
->>>>>>> b447d7b6
 
     if not scalar_comparison:
         msg += (
