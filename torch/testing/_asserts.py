import collections.abc
import functools
import numbers
from typing import Any, Callable, Dict, List, NamedTuple, Optional, Tuple, Type, Union, cast
from types import SimpleNamespace as Diagnostics

import torch
from torch import Tensor

from ._core import _unravel_index

__all__ = ["assert_close"]


# The UsageError should be raised in case the test function is not used correctly. With this the user is able to
# differentiate between a test failure (there is a bug in the tested code) and a test error (there is a bug in the
# test).
class UsageError(Exception):
    pass


_TestingError = Union[AssertionError, UsageError]


class _TestingErrorMeta(NamedTuple):
    type: Type[_TestingError]
    msg: str

    def amend_msg(self, prefix: str = "", postfix: str = "") -> "_TestingErrorMeta":
        return self._replace(msg=f"{prefix}{self.msg}{postfix}")

    def to_error(self) -> _TestingError:
        return self.type(self.msg)


# This is copy-pasted from torch.testing._internal.common_utils.TestCase.dtype_precisions. With this we avoid a
# dependency on torch.testing._internal at import. See
# https://github.com/pytorch/pytorch/pull/54769#issuecomment-813174256 for details.
# {dtype: (rtol, atol)}
_DTYPE_PRECISIONS = {
    torch.float16: (0.001, 1e-5),
    torch.bfloat16: (0.016, 1e-5),
    torch.float32: (1.3e-6, 1e-5),
    torch.float64: (1e-7, 1e-7),
    torch.complex32: (0.001, 1e-5),
    torch.complex64: (1.3e-6, 1e-5),
    torch.complex128: (1e-7, 1e-7),
}


def _get_default_rtol_and_atol(actual: Tensor, expected: Tensor) -> Tuple[float, float]:
    actual_rtol, actual_atol = _DTYPE_PRECISIONS.get(actual.dtype, (0.0, 0.0))
    expected_rtol, expected_atol = _DTYPE_PRECISIONS.get(expected.dtype, (0.0, 0.0))
    return max(actual_rtol, expected_rtol), max(actual_atol, expected_atol)


def _check_complex_components_individually(
    check_tensors: Callable[..., Optional[_TestingErrorMeta]]
) -> Callable[..., Optional[_TestingErrorMeta]]:
    """Decorates real-valued tensor check functions to handle complex components individually.

    If the inputs are not complex, this decorator is a no-op.

    Args:
        check_tensors (Callable[[Tensor, Tensor], Optional[_TestingErrorMeta]]): Tensor check function for real-valued
        tensors.
    """

    @functools.wraps(check_tensors)
    def wrapper(
        actual: Tensor, expected: Tensor, *, equal_nan: Union[str, bool], **kwargs: Any
    ) -> Optional[_TestingErrorMeta]:
        if equal_nan == "relaxed":
            relaxed_complex_nan = True
            equal_nan = True
        else:
            relaxed_complex_nan = False

        if actual.dtype not in (torch.complex32, torch.complex64, torch.complex128):
            return check_tensors(actual, expected, equal_nan=equal_nan, **kwargs)

        if relaxed_complex_nan:
            actual, expected = [
                t.clone().masked_fill(
                    t.real.isnan() | t.imag.isnan(), complex(float("NaN"), float("NaN"))  # type: ignore[call-overload]
                )
                for t in (actual, expected)
            ]

        error_meta = check_tensors(actual.real, expected.real, equal_nan=equal_nan, **kwargs)
        if error_meta:
            return error_meta

        error_meta = check_tensors(actual.imag, expected.imag, equal_nan=equal_nan, **kwargs)
        if error_meta:
            return error_meta

        return None

    return wrapper


def _check_sparse_coo_members_individually(
    check_tensors: Callable[..., Optional[_TestingErrorMeta]]
) -> Callable[..., Optional[_TestingErrorMeta]]:
    """Decorates strided tensor check functions to individually handle sparse COO members.

    If the inputs are not sparse COO, this decorator is a no-op.

    Args:
        check_tensors (Callable[[Tensor, Tensor], Optional[Exception]]): Tensor check function for strided tensors.
    """

    @functools.wraps(check_tensors)
    def wrapper(actual: Tensor, expected: Tensor, **kwargs: Any) -> Optional[_TestingErrorMeta]:
        if not actual.is_sparse:
            return check_tensors(actual, expected, **kwargs)

        if actual._nnz() != expected._nnz():
            return _TestingErrorMeta(
                AssertionError, f"The number of specified values does not match: {actual._nnz()} != {expected._nnz()}"
            )

        kwargs_equal = dict(kwargs, rtol=0, atol=0)
        error_meta = check_tensors(actual._indices(), expected._indices(), **kwargs_equal)
        if error_meta:
            return error_meta.amend_msg(postfix="\n\nThe failure occurred for the indices.")

        error_meta = check_tensors(actual._values(), expected._values(), **kwargs)
        if error_meta:
            return error_meta.amend_msg(postfix="\n\nThe failure occurred for the values.")

        return None

    return wrapper


def _check_sparse_csr_members_individually(
    check_tensors: Callable[..., Optional[_TestingErrorMeta]]
) -> Callable[..., Optional[_TestingErrorMeta]]:
    """Decorates strided tensor check functions to individually handle sparse CSR members.

    If the inputs are not sparse CSR, this decorator is a no-op.

    Args:
        check_tensors (Callable[[Tensor, Tensor], Optional[Exception]]): Tensor check function for strided
        tensors.
    """

    @functools.wraps(check_tensors)
    def wrapper(actual: Tensor, expected: Tensor, **kwargs: Any) -> Optional[_TestingErrorMeta]:
        if not actual.is_sparse_csr:
            return check_tensors(actual, expected, **kwargs)

        kwargs_equal = dict(kwargs, rtol=0, atol=0)
        error_meta = check_tensors(actual.crow_indices(), expected.crow_indices(), **kwargs_equal)
        if error_meta:
            return error_meta.amend_msg(postfix="\n\nThe failure occurred for the crow_indices.")

        error_meta = check_tensors(actual.col_indices(), expected.col_indices(), **kwargs_equal)
        if error_meta:
            return error_meta.amend_msg(postfix="\n\nThe failure occurred for the col_indices.")

        error_meta = check_tensors(actual.values(), expected.values(), **kwargs)
        if error_meta:
            return error_meta.amend_msg(postfix="\n\nThe failure occurred for the values.")

        return None

    return wrapper


def _check_supported_tensor(input: Tensor) -> Optional[_TestingErrorMeta]:
    """Checks if the tensor is supported by the current infrastructure.

    Returns:
        (Optional[_TestingErrorMeta]): If check did not pass.
    """
    if input.is_quantized:
        return _TestingErrorMeta(UsageError, "Comparison for quantized tensors is not supported yet.")

    if input.layout not in {torch.strided, torch.sparse_coo, torch.sparse_csr}:  # type: ignore[attr-defined]
        return _TestingErrorMeta(UsageError, f"Unsupported tensor layout {input.layout}")

    return None


def _check_attributes_equal(
    actual: Tensor,
    expected: Tensor,
    *,
    check_device: bool = True,
    check_dtype: bool = True,
    check_stride: bool = True,
    check_is_coalesced: bool = True,
) -> Optional[_TestingErrorMeta]:
    """Checks if the attributes of two tensors match.

    Always checks the :attr:`~torch.Tensor.shape` and :attr:`~torch.Tensor.layout`. Checks for
    :attr:`~torch.Tensor.device`, :attr:`~torch.Tensor.dtype`, :meth:`~torch.Tensor.stride` if the tensors are strided,
    and :meth:`~torch.tensor.is_coalesced` if the tensors are sparse COO are optional and can be disabled.

    Args:
        actual (Tensor): Actual tensor.
        expected (Tensor): Expected tensor.
        check_device (bool): If ``True`` (default), checks that both :attr:`actual` and :attr:`expected` are on the
            same :attr:`~torch.Tensor.device`.
        check_dtype (bool): If ``True`` (default), checks that both :attr:`actual` and :attr:`expected` have the same
            ``dtype``.
        check_stride (bool): If ``True`` (default) and the tensors are strided, checks that both :attr:`actual` and
            :attr:`expected` have the same stride.
        check_is_coalesced (bool): If ``True`` (default) and the tensors are sparse COO, checks that both
            :attr:`actual` and :attr:`expected` are either coalesced or uncoalesced.

    Returns:
        (Optional[_TestingErrorMeta]): If checks did not pass.
    """
    msg_fmtstr = "The values for attribute '{}' do not match: {} != {}."

    if actual.shape != expected.shape:
        return _TestingErrorMeta(AssertionError, msg_fmtstr.format("shape", actual.shape, expected.shape))

    if actual.layout != expected.layout:
        return _TestingErrorMeta(AssertionError, msg_fmtstr.format("layout", actual.layout, expected.layout))
    elif actual.layout == torch.strided and check_stride and actual.stride() != expected.stride():
        return _TestingErrorMeta(AssertionError, msg_fmtstr.format("stride()", actual.stride(), expected.stride()))
    elif actual.layout == torch.sparse_coo and check_is_coalesced and actual.is_coalesced() != expected.is_coalesced():
        return _TestingErrorMeta(
            AssertionError, msg_fmtstr.format("is_coalesced()", actual.is_coalesced(), expected.is_coalesced())
        )

    if check_device and actual.device != expected.device:
        return _TestingErrorMeta(AssertionError, msg_fmtstr.format("device", actual.device, expected.device))

    if check_dtype and actual.dtype != expected.dtype:
        return _TestingErrorMeta(AssertionError, msg_fmtstr.format("dtype", actual.dtype, expected.dtype))

    return None


def _equalize_attributes(actual: Tensor, expected: Tensor) -> Tuple[Tensor, Tensor]:
    """Equalizes some attributes of two tensors for value comparison.

    If :attr:`actual` and :attr:`expected`
    - are not on the same :attr:`~torch.Tensor.device`, they are moved CPU memory, and
    - do not have the same ``dtype``, they are promoted  to a common ``dtype`` (according to
        :func:`torch.promote_types`)

    Args:
        actual (Tensor): Actual tensor.
        expected (Tensor): Expected tensor.

    Returns:
        Tuple(Tensor, Tensor): Equalized tensors.
    """
    if actual.device != expected.device:
        actual = actual.cpu()
        expected = expected.cpu()

    if actual.dtype != expected.dtype:
        dtype = torch.promote_types(actual.dtype, expected.dtype)
        actual = actual.to(dtype)
        expected = expected.to(dtype)

    if actual.is_sparse and actual.is_coalesced() != expected.is_coalesced():
        actual = actual.coalesce()
        expected = expected.coalesce()

    return actual, expected


def _trace_mismatches(actual: Tensor, expected: Tensor, mismatches: Tensor, *, rtol: float, atol: float) -> Diagnostics:
    """Traces mismatches and returns diagnostic information.

    Args:
        actual (Tensor): Actual tensor.
        expected (Tensor): Expected tensor.
        mismatches (Tensor): Boolean mask of the same shape as :attr:`actual` and :attr:`expected` that indicates
            the location of mismatches.

    Returns:
        (Diagnostics): Mismatch diagnostics with the following attributes:

            - ``number_of_elements`` (int): Number of elements in each tensor being compared.
            - ``total_mismatches`` (int): Total number of mismatches.
            - ``max_abs_diff`` (Union[int, float]): Greatest absolute difference of the inputs.
            - ``max_abs_diff_idx`` (Union[int, Tuple[int, ...]]): Index of greatest absolute difference.
            - ``atol`` (float): Allowed absolute tolerance.
            - ``max_rel_diff`` (Union[int, float]): Greatest relative difference of the inputs.
            - ``max_rel_diff_idx`` (Union[int, Tuple[int, ...]]): Index of greatest relative difference.
            - ``rtol`` (float): Allowed relative tolerance.

            For ``max_abs_diff`` and ``max_rel_diff`` the type depends on the :attr:`~torch.Tensor.dtype` of the inputs.
    """
    number_of_elements = mismatches.numel()
    total_mismatches = torch.sum(mismatches).item()

    a_flat = actual.flatten()
    b_flat = expected.flatten()
    matches_flat = ~mismatches.flatten()

    abs_diff = torch.abs(a_flat - b_flat)
    # Ensure that only mismatches are used for the max_abs_diff computation
    abs_diff[matches_flat] = 0
    max_abs_diff, max_abs_diff_flat_idx = torch.max(abs_diff, 0)

    rel_diff = abs_diff / torch.abs(b_flat)
    # Ensure that only mismatches are used for the max_rel_diff computation
    rel_diff[matches_flat] = 0
    max_rel_diff, max_rel_diff_flat_idx = torch.max(rel_diff, 0)

    return Diagnostics(
        number_of_elements=number_of_elements,
        total_mismatches=cast(int, total_mismatches),
        max_abs_diff=max_abs_diff.item(),
        max_abs_diff_idx=_unravel_index(max_abs_diff_flat_idx.item(), mismatches.shape),
        atol=atol,
        max_rel_diff=max_rel_diff.item(),
        max_rel_diff_idx=_unravel_index(max_rel_diff_flat_idx.item(), mismatches.shape),
        rtol=rtol,
    )


def _make_mismatch_msg(
    actual: Tensor,
    expected: Tensor,
    diagnostics: Diagnostics,
    *,
    identifier: Optional[Union[str, Callable[[str], str]]] = None,
) -> str:
    scalar_comparison = actual.size() == torch.Size([])
    equality = diagnostics.rtol == 0 and diagnostics.atol == 0

    def append_difference(msg: str, *, type: str, difference: float, index: Tuple[int, ...], tolerance: float) -> str:
        if scalar_comparison:
            msg += f"{type.title()} difference: {difference}"
        else:
            msg += f"Greatest {type} difference: {difference} at index {index}"
        if not equality:
            msg += f" (up to {tolerance} allowed)"
        msg += "\n"
        return msg

    default_identifier = "Scalars" if scalar_comparison else "Tensor-likes"
    if identifier is None:
        identifier = default_identifier
    elif callable(identifier):
        identifier = identifier(default_identifier)

    msg = f"{identifier} are not {'equal' if equality else 'close'}!\n\n"

    if not scalar_comparison:
        msg += (
            f"Mismatched elements: {diagnostics.total_mismatches} / {diagnostics.number_of_elements} "
            f"({diagnostics.total_mismatches / diagnostics.number_of_elements:.1%})\n"
        )

    msg = append_difference(
        msg,
        type="absolute",
        difference=diagnostics.max_abs_diff,
        index=diagnostics.max_abs_diff_idx,
        tolerance=diagnostics.atol,
    )
    msg = append_difference(
        msg,
        type="relative",
        difference=diagnostics.max_rel_diff,
        index=diagnostics.max_rel_diff_idx,
        tolerance=diagnostics.rtol,
    )

    return msg.strip()


@_check_sparse_coo_members_individually
@_check_sparse_csr_members_individually
@_check_complex_components_individually
def _check_values_close(
    actual: Tensor,
    expected: Tensor,
    *,
    rtol: float,
    atol: float,
    equal_nan: bool,
    msg: Optional[Union[str, Callable[[Tensor, Tensor, Diagnostics], str]]],
) -> Optional[_TestingErrorMeta]:
    """Checks if the values of two tensors are close up to a desired tolerance.

    Args:
        actual (Tensor): Actual tensor.
        expected (Tensor): Expected tensor.
        rtol (float): Relative tolerance.
        atol (float): Absolute tolerance.
        equal_nan (bool): If ``True``, two ``NaN`` values will be considered equal.
        msg (Optional[Union[str, Callable[[Tensor, Tensor, Diagnostics], str]]]): Optional error message. Can be passed
            as callable in which case it will be called with the inputs and the result of :func:`_trace_mismatches`.

    Returns:
        (Optional[AssertionError]): If check did not pass.
    """
    dtype = torch.float64 if actual.dtype.is_floating_point else torch.int64
    actual = actual.to(dtype)
    expected = expected.to(dtype)
    mismatches = ~torch.isclose(actual, expected, rtol=rtol, atol=atol, equal_nan=equal_nan)
    if not torch.any(mismatches):
        return None

    diagnostics = _trace_mismatches(actual, expected, mismatches, rtol=rtol, atol=atol)
    if msg is None:
        msg = _make_mismatch_msg
    if callable(msg):
        msg = msg(actual, expected, diagnostics)
    return _TestingErrorMeta(AssertionError, msg)


def _check_tensors_close(
    actual: Tensor,
    expected: Tensor,
    *,
    rtol: Optional[float] = None,
    atol: Optional[float] = None,
    equal_nan: bool = False,
    check_device: bool = True,
    check_dtype: bool = True,
    check_stride: bool = True,
    check_is_coalesced: bool = True,
    msg: Union[str, Callable[[Tensor, Tensor, Diagnostics], str]],
) -> Optional[_TestingErrorMeta]:
    r"""Checks that the values of :attr:`actual` and :attr:`expected` are close.

    If :attr:`actual` and :attr:`expected` are real-valued and finite, they are considered close if

    .. code::

        torch.abs(actual - expected) <= (atol + rtol * expected)

    and they have the same device (if :attr:`check_device` is ``True``), same dtype (if :attr:`check_dtype` is
    ``True``), and the same stride (if :attr:`check_stride` is ``True``). Non-finite values (``-inf`` and ``inf``) are
    only considered close if and only if they are equal. ``NaN``'s are only considered equal to each other if
    :attr:`equal_nan` is ``True``.

    For a description of the parameters see :func:`assert_close`.

    Returns:
        Optional[_TestingErrorMeta]: If checks did not pass.
    """
    if rtol is None or atol is None:
        rtol, atol = _get_default_rtol_and_atol(actual, expected)

    error_meta = _check_attributes_equal(
        actual,
        expected,
        check_device=check_device,
        check_dtype=check_dtype,
        check_stride=check_stride,
        check_is_coalesced=check_is_coalesced,
    )
    if error_meta:
        return error_meta
    actual, expected = _equalize_attributes(actual, expected)

    error_meta = _check_values_close(actual, expected, rtol=rtol, atol=atol, equal_nan=equal_nan, msg=msg)
    if error_meta:
        return error_meta

    return None


class _TensorPair(NamedTuple):
    actual: Tensor
    expected: Tensor


_SEQUENCE_MSG_FMTSTR = "The failure occurred at index {} of the sequences."
_MAPPING_MSG_FMTSTR = "The failure occurred for key '{}' of the mappings."


def _check_pair_close(
    pair: Union[_TensorPair, List, Dict],
    **kwargs: Any,
) -> Optional[_TestingErrorMeta]:
    """Checks input pairs.

    :class:`list`'s or :class:`dict`'s are checked elementwise. Checking is performed recursively and thus nested
    containers are supported.

    Args:
        pair (Union[_TensorPair, List, Dict]): Input pair.
        **kwargs (Any): Keyword arguments passed to :func:`__check_tensors_close`.

    Returns:
        (Optional[_TestingErrorMeta]): Return value of :attr:`check_tensors`.
    """
    if isinstance(pair, list):
        for idx, pair_item in enumerate(pair):
            error_meta = _check_pair_close(pair_item, **kwargs)
            if error_meta:
                return error_meta.amend_msg(postfix=f"\n\n{_SEQUENCE_MSG_FMTSTR.format(idx)}")
        else:
            return None
    elif isinstance(pair, dict):
        for key, pair_item in pair.items():
            error_meta = _check_pair_close(pair_item, **kwargs)
            if error_meta:
                return error_meta.amend_msg(postfix=f"\n\n{_MAPPING_MSG_FMTSTR.format(key)}")
        else:
            return None
    else:  # isinstance(pair, TensorPair)
        return _check_tensors_close(pair.actual, pair.expected, **kwargs)


def _to_tensor(array_or_scalar_like: Any) -> Tuple[Optional[_TestingErrorMeta], Optional[Tensor]]:
    """Converts a scalar-or-array-like to a :class:`~torch.Tensor`.
    Args:
        array_or_scalar_like (Any): Scalar-or-array-like.
    Returns:

        (Tuple[Optional[_TestingErrorMeta], Optional[Tensor]]): The two elements are orthogonal, i.e. if the first is
            ``None`` the second will be valid and vice versa. Returns :class:`_TestingErrorMeta` if no tensor can be
            constructed from :attr:`actual` or :attr:`expected`. Additionally, returns any error meta from
            :func:`_check_supported_tensor`.
    """
    error_meta: Optional[_TestingErrorMeta]

    if isinstance(array_or_scalar_like, Tensor):
        tensor = array_or_scalar_like
    else:
        try:
            tensor = torch.as_tensor(array_or_scalar_like)
        except Exception:
            error_meta = _TestingErrorMeta(
                UsageError, f"No tensor can be constructed from type {type(array_or_scalar_like)}."
            )
            return error_meta, None

    error_meta = _check_supported_tensor(tensor)
    if error_meta:
        return error_meta, None

    return None, tensor


def _check_types(actual: Any, expected: Any, *, allow_subclasses: bool) -> Optional[_TestingErrorMeta]:
    # We exclude numbers here, since numbers of different type, e.g. int vs. float, should be treated the same as
    # tensors with different dtypes. Without user input, passing numbers of different types will still fail, but this
    # can be disabled by setting `check_dtype=False`.
    if isinstance(actual, numbers.Number) and isinstance(expected, numbers.Number):
        return None

    msg_fmtstr = f"Except for Python scalars, {{}}, but got {type(actual)} and {type(expected)} instead."
    common_superclass = isinstance(actual, type(expected)) or isinstance(expected, type(actual))
    if not common_superclass:
        return _TestingErrorMeta(AssertionError, msg_fmtstr.format("inputs are required to share a common superclass"))

    if allow_subclasses or type(actual) is type(expected):
        return None

    return _TestingErrorMeta(AssertionError, msg_fmtstr.format("type equality is required"))


def _to_tensor_pair(
    actual: Any, expected: Any, *, allow_subclasses: bool
) -> Tuple[Optional[_TestingErrorMeta], Optional[_TensorPair]]:
    """Converts a scalar-or-array-like pair to a :class:`_TensorPair`.

    Args:
        actual (Any): Actual array-or-scalar-like.
        expected (Any): Expected array-or-scalar-like.
        allow_subclasses (bool): If ``True`` inputs of a common superclass are allowed. Otherwise type equality is
            required.

    Returns:
        (Optional[_TestingErrorMeta], Optional[_TensorPair]): The two elements are orthogonal, i.e. if the first is
            ``None`` the second will not and vice versa. Returns :class:`_TestingErrorMeta` if :attr:`actual` and
            :attr:`expected` are not scalars and do not have the same type. Additionally, returns any error meta from
            :func:`_to_tensor`.
    """
    error_meta = _check_types(actual, expected, allow_subclasses=allow_subclasses)
    if error_meta:
        return error_meta, None

    error_meta, actual = _to_tensor(actual)
    if error_meta:
        return error_meta, None

    error_meta, expected = _to_tensor(expected)
    if error_meta:
        return error_meta, None

    return None, _TensorPair(actual, expected)


def _parse_inputs(
    actual: Any, expected: Any, *, allow_subclasses: bool
) -> Tuple[Optional[_TestingErrorMeta], Optional[Union[_TensorPair, List, Dict]]]:
    """Parses the positional inputs by constructing :class:`_TensorPair`'s from corresponding array-or-scalar-likes.


    :class:`~collections.abc.Sequence`'s or :class:`~collections.abc.Mapping`'s are parsed elementwise. Parsing is
    performed recursively and thus nested containers are supported. The hierarchy of the containers is preserved, but
    sequences are returned as :class:`list` and mappings as :class:`dict`.

    Args:
        actual (Any): Actual input.
        expected (Any): Expected input.
        allow_subclasses (bool): If ``True`` inputs of a common superclass are allowed. Otherwise type equality is
            required.

    Returns:
        (Tuple[Optional[_TestingErrorMeta], Optional[Union[_TensorPair, List, Dict]]]): The two elements are
            orthogonal, i.e. if the first is ``None`` the second will be valid and vice versa. Returns
            :class:`_TestingErrorMeta` if the length of two sequences or the keys of two mappings do not match.
            Additionally, returns any error meta from :func:`_to_tensor_pair`.

    """
    error_meta: Optional[_TestingErrorMeta]

    # We explicitly exclude str's here since they are self-referential and would cause an infinite recursion loop:
    # "a" == "a"[0][0]...
    if (
        isinstance(actual, collections.abc.Sequence)
        and not isinstance(actual, str)
        and isinstance(expected, collections.abc.Sequence)
        and not isinstance(expected, str)
    ):
        actual_len = len(actual)
        expected_len = len(expected)
        if actual_len != expected_len:
            error_meta = _TestingErrorMeta(
                AssertionError, f"The length of the sequences mismatch: {actual_len} != {expected_len}"
            )
            return error_meta, None

        pair_list = []
        for idx in range(actual_len):
            error_meta, pair = _parse_inputs(actual[idx], expected[idx], allow_subclasses=allow_subclasses)
            if error_meta:
                error_meta = error_meta.amend_msg(postfix=f"\n\n{_SEQUENCE_MSG_FMTSTR.format(idx)}")
                return error_meta, None

            pair_list.append(pair)
        else:
            return None, pair_list

    elif isinstance(actual, collections.abc.Mapping) and isinstance(expected, collections.abc.Mapping):
        actual_keys = set(actual.keys())
        expected_keys = set(expected.keys())
        if actual_keys != expected_keys:
            missing_keys = expected_keys - actual_keys
            additional_keys = actual_keys - expected_keys
            error_meta = _TestingErrorMeta(
                AssertionError,
                f"The keys of the mappings do not match:\n"
                f"Missing keys in the actual mapping: {sorted(missing_keys)}\n"
                f"Additional keys in the actual mapping: {sorted(additional_keys)}",
            )
            return error_meta, None

        pair_dict = {}
        for key in sorted(actual_keys):
            error_meta, pair = _parse_inputs(actual[key], expected[key], allow_subclasses=allow_subclasses)
            if error_meta:
                error_meta = error_meta.amend_msg(postfix=f"\n\n{_MAPPING_MSG_FMTSTR.format(key)}")
                return error_meta, None

            pair_dict[key] = pair
        else:
            return None, pair_dict

    else:
        return _to_tensor_pair(actual, expected, allow_subclasses=allow_subclasses)


def assert_close(
    actual: Any,
    expected: Any,
    *,
    allow_subclasses: bool = True,
    rtol: Optional[float] = None,
    atol: Optional[float] = None,
    equal_nan: Union[bool, str] = False,
    check_device: bool = True,
    check_dtype: bool = True,
    check_stride: bool = False,
    check_is_coalesced: bool = True,
    msg: Optional[Union[str, Callable[[Tensor, Tensor, Diagnostics], str]]] = None,
) -> None:
    r"""Asserts that :attr:`actual` and :attr:`expected` are close.

    If :attr:`actual` and :attr:`expected` are strided, real-valued, and finite, they are considered close if

    .. math::

        \lvert \text{actual} - \text{expected} \rvert \le \texttt{atol} + \texttt{rtol} \cdot \lvert \text{expected} \rvert

    and they have the same :attr:`~torch.Tensor.device` (if :attr:`check_device` is ``True``), same ``dtype`` (if
    :attr:`check_dtype` is ``True``), and the same stride (if :attr:`check_stride` is ``True``). Non-finite values
    (``-inf`` and ``inf``) are only considered close if and only if they are equal. ``NaN``'s are only considered equal
    to each other if :attr:`equal_nan` is ``True``.

    If :attr:`actual` and :attr:`expected` are complex-valued, they are considered close if both their real and
    imaginary components are considered close according to the definition above.

    If :attr:`actual` and :attr:`expected` are sparse (either having COO or CSR layout), their strided members are
    checked individually. Indices, namely ``indices`` for COO or ``crow_indices``  and ``col_indices`` for CSR layout,
    are always checked for equality whereas the values are checked for closeness according to the definition above.
    Sparse COO tensors are only considered close if both are either coalesced or uncoalesced (if
    :attr:`check_is_coalesced` is ``True``).

    :attr:`actual` and :attr:`expected` can be :class:`~torch.Tensor`'s or any tensor-or-scalar-like that share the a
    common superclass (if :attr:`allow_subclasses` is ``True``), from which :class:`torch.Tensor`'s can be constructed
    with :func:`torch.as_tensor`. In addition, :attr:`actual` and :attr:`expected` can be
    :class:`~collections.abc.Sequence`'s or :class:`~collections.abc.Mapping`'s in which case they are considered close
    if their structure matches and all their elements are considered close according to the above definition.

    Args:
        actual (Any): Actual input.
        expected (Any): Expected input.
        allow_subclasses (bool): If ``True`` (default), inputs of a common superclass are allowed. Otherwise type
            equality is required.
        rtol (Optional[float]): Relative tolerance. If specified :attr:`atol` must also be specified. If omitted,
            default values based on the :attr:`~torch.Tensor.dtype` are selected with the below table.
        atol (Optional[float]): Absolute tolerance. If specified :attr:`rtol` must also be specified. If omitted,
            default values based on the :attr:`~torch.Tensor.dtype` are selected with the below table.
        equal_nan (Union[bool, str]): If ``True``, two ``NaN`` values will be considered equal. If ``"relaxed"``,
            complex values are considered as ``NaN`` if either the real **or** imaginary component is ``NaN``.
        check_device (bool): If ``True`` (default), asserts that corresponding tensors are on the same
            :attr:`~torch.Tensor.device`. If this check is disabled, tensors on different
            :attr:`~torch.Tensor.device`'s are moved to the CPU before being compared.
        check_dtype (bool): If ``True`` (default), asserts that corresponding tensors have the same ``dtype``. If this
            check is disabled, tensors with different ``dtype``'s are promoted  to a common ``dtype`` (according to
            :func:`torch.promote_types`) before being compared.
        check_stride (bool): If ``True`` and corresponding tensors are strided, asserts that they have the same stride.
        check_is_coalesced (bool): If ``True`` (default) and corresponding tensors are sparse COO, checks that both
            :attr:`actual` and :attr:`expected` are either coalesced or uncoalesced. If this check is disabled,
            tensors are :meth:`~torch.Tensor.coalesce`'ed before being compared.
        msg (Optional[Union[str, Callable[[Tensor, Tensor, Diagnostics], str]]]): Optional error message to use if the
            values of corresponding tensors mismatch. Can be passed as callable in which case it will be called with
            the mismatching tensors and a namespace of diagnostics about the mismatches. See below for details.

    Raises:
        UsageError: If a :class:`torch.Tensor` can't be constructed from an array-or-scalar-like.
        UsageError: If any tensor is quantized. This is a temporary restriction and will be relaxed in the future.
        UsageError: If only :attr:`rtol` or :attr:`atol` is specified.
        AssertionError: If corresponding tensor-or-scalar-likes do not share a common superclass.
        AssertionError: If :attr:`allow_subclasses` is ``False``, but tensor-or-scalar-likes have different types.
        AssertionError: If the inputs are :class:`~collections.abc.Sequence`'s, but their length does not match.
        AssertionError: If the inputs are :class:`~collections.abc.Mapping`'s, but their set of keys do not match.
        AssertionError: If corresponding tensors do not have the same :attr:`~torch.Tensor.shape`.
        AssertionError: If corresponding tensors do not have the same :attr:`~torch.Tensor.layout`.
        AssertionError: If :attr:`check_device` is ``True``, but corresponding tensors are not on the same
            :attr:`~torch.Tensor.device`.
        AssertionError: If :attr:`check_dtype` is ``True``, but corresponding tensors do not have the same ``dtype``.
        AssertionError: If :attr:`check_stride` is ``True``, but corresponding strided tensors do not have the same
            stride.
        AssertionError: If :attr:`check_is_coalesced`  is ``True``, but corresponding sparse COO tensors are not both
            either coalesced or uncoalesced.
        AssertionError: If the values of corresponding tensors are not close according to the definition above.

    The following table displays the default ``rtol`` and ``atol`` for different ``dtype``'s. In case of mismatching
    ``dtype``'s, the maximum of both tolerances is used.

    +---------------------------+------------+----------+
    | ``dtype``                 | ``rtol``   | ``atol`` |
    +===========================+============+==========+
    | :attr:`~torch.float16`    | ``1e-3``   | ``1e-5`` |
    +---------------------------+------------+----------+
    | :attr:`~torch.bfloat16`   | ``1.6e-2`` | ``1e-5`` |
    +---------------------------+------------+----------+
    | :attr:`~torch.float32`    | ``1.3e-6`` | ``1e-5`` |
    +---------------------------+------------+----------+
    | :attr:`~torch.float64`    | ``1e-7``   | ``1e-7`` |
    +---------------------------+------------+----------+
    | :attr:`~torch.complex32`  | ``1e-3``   | ``1e-5`` |
    +---------------------------+------------+----------+
    | :attr:`~torch.complex64`  | ``1.3e-6`` | ``1e-5`` |
    +---------------------------+------------+----------+
    | :attr:`~torch.complex128` | ``1e-7``   | ``1e-7`` |
    +---------------------------+------------+----------+
    | other                     | ``0.0``    | ``0.0``  |
    +---------------------------+------------+----------+

    The namespace of diagnostics that will be passed to :attr:`msg` if its a callable has the following attributes:

    - ``number_of_elements`` (int): Number of elements in each tensor being compared.
    - ``total_mismatches`` (int): Total number of mismatches.
    - ``max_abs_diff`` (Union[int, float]): Greatest absolute difference of the inputs.
    - ``max_abs_diff_idx`` (Union[int, Tuple[int, ...]]): Index of greatest absolute difference.
    - ``atol`` (float): Allowed absolute tolerance.
    - ``max_rel_diff`` (Union[int, float]): Greatest relative difference of the inputs.
    - ``max_rel_diff_idx`` (Union[int, Tuple[int, ...]]): Index of greatest relative difference.
    - ``rtol`` (float): Allowed relative tolerance.

    For ``max_abs_diff`` and ``max_rel_diff`` the type depends on the :attr:`~torch.Tensor.dtype` of the inputs.

    .. note::

        :func:`~torch.testing.assert_close` is highly configurable with strict default settings. Users are encouraged
        to :func:`~functools.partial` it to fit their use case. For example, if an equality check is needed, one might
        define an ``assert_equal`` that uses zero tolrances for every ``dtype`` by default:

        >>> import functools
        >>> assert_equal = functools.partial(torch.testing.assert_close, rtol=0, atol=0)
        >>> assert_equal(1e-9, 1e-10)
        Traceback (most recent call last):
        ...
        AssertionError: Scalars are not equal!
        <BLANKLINE>
        Absolute difference: 8.999999703829253e-10
        Relative difference: 8.999999583666371

    Examples:
        >>> # tensor to tensor comparison
        >>> expected = torch.tensor([1e0, 1e-1, 1e-2])
        >>> actual = torch.acos(torch.cos(expected))
        >>> torch.testing.assert_close(actual, expected)

        >>> # scalar to scalar comparison
        >>> import math
        >>> expected = math.sqrt(2.0)
        >>> actual = 2.0 / math.sqrt(2.0)
        >>> torch.testing.assert_close(actual, expected)

        >>> # numpy array to numpy array comparison
        >>> import numpy as np
        >>> expected = np.array([1e0, 1e-1, 1e-2])
        >>> actual = np.arccos(np.cos(expected))
        >>> torch.testing.assert_close(actual, expected)

        >>> # sequence to sequence comparison
        >>> import numpy as np
        >>> # The types of the sequences do not have to match. They only have to have the same
        >>> # length and their elements have to match.
        >>> expected = [torch.tensor([1.0]), 2.0, np.array(3.0)]
        >>> actual = tuple(expected)
        >>> torch.testing.assert_close(actual, expected)

        >>> # mapping to mapping comparison
        >>> from collections import OrderedDict
        >>> import numpy as np
        >>> foo = torch.tensor(1.0)
        >>> bar = 2.0
        >>> baz = np.array(3.0)
        >>> # The types and a possible ordering of mappings do not have to match. They only
        >>> # have to have the same set of keys and their elements have to match.
        >>> expected = OrderedDict([("foo", foo), ("bar", bar), ("baz", baz)])
        >>> actual = {"baz": baz, "bar": bar, "foo": foo}
        >>> torch.testing.assert_close(actual, expected)

        >>> expected = torch.tensor([1.0, 2.0, 3.0])
<<<<<<< HEAD
        >>> actual = expected.clone()
        >>> # By default instances of a common superclass can be compared
        >>> torch.testing.assert_close(torch.nn.Parameter(actual), expected)
        >>> # This check can be made more strict with allow_subclasses=False
        >>> torch.testing.assert_close(torch.nn.Parameter(actual), expected, allow_subclasses=False)
        AssertionError: Except for Python scalars, type equality is required, but got
        <class 'torch.nn.parameter.Parameter'> and <class 'torch.Tensor'> instead.
        >>> # If the inputs do not share a common superclass they are never considered close
        >>> torch.testing.assert_close(actual.numpy(), expected)
        AssertionError: Except for Python scalars, inputs are required to share a common
        superclass, but got <class 'numpy.ndarray'> and <class 'torch.Tensor'> instead.
        >>> # An expection to all of this are Python scalars. Regardless of their type, they can
        >>> # be compared if check_dtype=False.
=======
        >>> actual = expected.numpy()
        >>> torch.testing.assert_close(actual, expected)
        Traceback (most recent call last):
        ...
        AssertionError: Except for scalars, type equality is required, but got
        <class 'numpy.ndarray'> and <class 'torch.Tensor'> instead.
        >>> # Scalars of different types are an exception and can be compared with
        >>> # check_dtype=False.
>>>>>>> 24a3eca4
        >>> torch.testing.assert_close(1.0, 1, check_dtype=False)

        >>> # NaN != NaN by default.
        >>> expected = torch.tensor(float("Nan"))
        >>> actual = expected.clone()
        >>> torch.testing.assert_close(actual, expected)
        Traceback (most recent call last):
        ...
        AssertionError: Scalars are not close!
        <BLANKLINE>
        Absolute difference: nan (up to 1e-05 allowed)
        Relative difference: nan (up to 1.3e-06 allowed)
        >>> torch.testing.assert_close(actual, expected, equal_nan=True)

        >>> # If equal_nan=True, the real and imaginary NaN's of complex inputs have to match.
        >>> expected = torch.tensor(complex(float("NaN"), 0))
        >>> actual = torch.tensor(complex(0, float("NaN")))
        >>> torch.testing.assert_close(actual, expected, equal_nan=True)
        Traceback (most recent call last):
        ...
        AssertionError: Scalars are not close!
        <BLANKLINE>
        Absolute difference: nan (up to 1e-05 allowed)
        Relative difference: nan (up to 1.3e-06 allowed)
        >>> # If equal_nan="relaxed", however, then complex numbers are treated as NaN if any
        >>> # of the real or imaginary components is NaN.
        >>> torch.testing.assert_close(actual, expected, equal_nan="relaxed")

        >>> expected = torch.tensor([1.0, 2.0, 3.0])
        >>> actual = torch.tensor([1.0, 4.0, 5.0])
        >>> # The default mismatch message can be overwritten.
        >>> torch.testing.assert_close(actual, expected, msg="Argh, the tensors are not close!")
        Traceback (most recent call last):
        ...
        AssertionError: Argh, the tensors are not close!
        >>> # The error message can also created at runtime by passing a callable.
        >>> def custom_msg(actual, expected, diagnostics):
        ...     ratio = diagnostics.total_mismatches / diagnostics.number_of_elements
        ...     return (
        ...         f"Argh, we found {diagnostics.total_mismatches} mismatches! "
        ...         f"That is {ratio:.1%}!"
        ...     )
        >>> torch.testing.assert_close(actual, expected, msg=custom_msg)
        Traceback (most recent call last):
        ...
        AssertionError: Argh, we found 2 mismatches! That is 66.7%!
    """
    # Hide this function from `pytest`'s traceback
    __tracebackhide__ = True

    if (rtol is None) ^ (atol is None):
        # We require both tolerance to be omitted or specified, because specifying only one might lead to surprising
        # results. Imagine setting atol=0.0 and the tensors still match because rtol>0.0.
        raise UsageError(
            f"Both 'rtol' and 'atol' must be either specified or omitted, "
            f"but got no {'rtol' if rtol is None else 'atol'}.",
        )

    error_meta, pair = _parse_inputs(actual, expected, allow_subclasses=allow_subclasses)
    if error_meta:
        raise error_meta.to_error()
    else:
        pair = cast(Union[_TensorPair, List, Dict], pair)

    error_meta = _check_pair_close(
        pair,
        rtol=rtol,
        atol=atol,
        equal_nan=equal_nan,
        check_device=check_device,
        check_dtype=check_dtype,
        check_stride=check_stride,
        check_is_coalesced=check_is_coalesced,
        msg=msg,
    )
    if error_meta:
        raise error_meta.to_error()<|MERGE_RESOLUTION|>--- conflicted
+++ resolved
@@ -849,30 +849,23 @@
         >>> torch.testing.assert_close(actual, expected)
 
         >>> expected = torch.tensor([1.0, 2.0, 3.0])
-<<<<<<< HEAD
         >>> actual = expected.clone()
         >>> # By default instances of a common superclass can be compared
         >>> torch.testing.assert_close(torch.nn.Parameter(actual), expected)
         >>> # This check can be made more strict with allow_subclasses=False
         >>> torch.testing.assert_close(torch.nn.Parameter(actual), expected, allow_subclasses=False)
+        Traceback (most recent call last):
+        ...
         AssertionError: Except for Python scalars, type equality is required, but got
         <class 'torch.nn.parameter.Parameter'> and <class 'torch.Tensor'> instead.
         >>> # If the inputs do not share a common superclass they are never considered close
         >>> torch.testing.assert_close(actual.numpy(), expected)
+        Traceback (most recent call last):
+        ...
         AssertionError: Except for Python scalars, inputs are required to share a common
         superclass, but got <class 'numpy.ndarray'> and <class 'torch.Tensor'> instead.
         >>> # An expection to all of this are Python scalars. Regardless of their type, they can
         >>> # be compared if check_dtype=False.
-=======
-        >>> actual = expected.numpy()
-        >>> torch.testing.assert_close(actual, expected)
-        Traceback (most recent call last):
-        ...
-        AssertionError: Except for scalars, type equality is required, but got
-        <class 'numpy.ndarray'> and <class 'torch.Tensor'> instead.
-        >>> # Scalars of different types are an exception and can be compared with
-        >>> # check_dtype=False.
->>>>>>> 24a3eca4
         >>> torch.testing.assert_close(1.0, 1, check_dtype=False)
 
         >>> # NaN != NaN by default.
